/*
 *     Copyright 2020 The Dragonfly Authors
 *
 * Licensed under the Apache License, Version 2.0 (the "License");
 * you may not use this file except in compliance with the License.
 * You may obtain a copy of the License at
 *
 *      http://www.apache.org/licenses/LICENSE-2.0
 *
 * Unless required by applicable law or agreed to in writing, software
 * distributed under the License is distributed on an "AS IS" BASIS,
 * WITHOUT WARRANTIES OR CONDITIONS OF ANY KIND, either express or implied.
 * See the License for the specific language governing permissions and
 * limitations under the License.
 */

package logger

<<<<<<< HEAD
import (
	"path"

	"github.com/dragonflyoss/Dragonfly2/pkg/basic"
)
=======
import "github.com/dragonflyoss/Dragonfly/v2/pkg/basic"
>>>>>>> 2559b404

const (
	CoreLogFileName = "core.log"
	GrpcLogFileName = "grpc.log"
)

func InitManager() error {
	logDir := basic.HomeDir + "/logs/dragonfly/"

	if coreLogger, err := CreateLogger(logDir+CoreLogFileName, 300, 30, 0, false, false); err != nil {
		return err
	} else {
		SetCoreLogger(coreLogger.Sugar())
	}

	if grpcLogger, err := CreateLogger(logDir+GrpcLogFileName, 300, 30, 0, false, false); err != nil {
		return err
	} else {
		SetGrpcLogger(grpcLogger.Sugar())
	}

	if gcLogger, err := CreateLogger(logDir+"gc.log", 300, 7, 0, false, false); err != nil {
		return err
	} else {
		SetGcLogger(gcLogger.Sugar())
	}

	return nil
}

func InitScheduler() error {
	logDir := basic.HomeDir + "/logs/dragonfly/"

	if coreLogger, err := CreateLogger(logDir+CoreLogFileName, 300, 30, 0, false, false); err != nil {
		return err
	} else {
		SetCoreLogger(coreLogger.Sugar())
	}

	if grpcLogger, err := CreateLogger(logDir+GrpcLogFileName, 300, 30, 0, false, false); err != nil {
		return err
	} else {
		SetGrpcLogger(grpcLogger.Sugar())
	}

	if gcLogger, err := CreateLogger(logDir+"gc.log", 300, 7, 0, false, false); err != nil {
		return err
	} else {
		SetGcLogger(gcLogger.Sugar())
	}

	if statPeerLogger, err := CreateLogger(logDir+"stat/peer.log", 300, 30, 0, true, true); err != nil {
		return err
	} else {
		SetStatPeerLogger(statPeerLogger)
	}

	return nil
}

func InitCdnSystem() error {
	logDir := basic.HomeDir + "/logs/dragonfly/"

	if coreLogger, err := CreateLogger(logDir+CoreLogFileName, 300, 30, 0, false, false); err != nil {
		return err
	} else {
		SetCoreLogger(coreLogger.Sugar())
	}

	if grpcLogger, err := CreateLogger(logDir+GrpcLogFileName, 300, 30, 0, false, false); err != nil {
		return err
	} else {
		SetGrpcLogger(grpcLogger.Sugar())
	}

	if gcLogger, err := CreateLogger(logDir+"gc.log", 300, 7, 0, false, false); err != nil {
		return err
	} else {
		SetGcLogger(gcLogger.Sugar())
	}

	if statSeedLogger, err := CreateLogger(logDir+"stat/seed.log", 300, 30, 0, true, true); err != nil {
		return err
	} else {
		SetStatSeedLogger(statSeedLogger)
	}

	return nil
}

func InitDaemon() error {
	if coreLogger, err := CreateLogger(path.Join(clientLogDir, CoreLogFileName), 100, 7, 14, false, false); err != nil {
		return err
	} else {
		SetCoreLogger(coreLogger.Sugar())
	}

	if grpcLogger, err := CreateLogger(path.Join(clientLogDir, GrpcLogFileName), 100, 7, 14, false, false); err != nil {
		return err
	} else {
		SetGrpcLogger(grpcLogger.Sugar())
	}

	if gcLogger, err := CreateLogger(path.Join(clientLogDir, "gc.log"), 100, 7, 14, false, false); err != nil {
		return err
	} else {
		SetGcLogger(gcLogger.Sugar())
	}

	return nil
}

func InitDfget() error {
	if dfgetLogger, err := CreateLogger(path.Join(clientLogDir, "dfget.log"), 300, -1, -1, false, false); err != nil {
		return err
	} else {
		log := dfgetLogger.Sugar()
		SetCoreLogger(log)
		SetGrpcLogger(log)
	}

	return nil
}<|MERGE_RESOLUTION|>--- conflicted
+++ resolved
@@ -16,15 +16,11 @@
 
 package logger
 
-<<<<<<< HEAD
 import (
 	"path"
 
-	"github.com/dragonflyoss/Dragonfly2/pkg/basic"
+	"github.com/dragonflyoss/Dragonfly/v2/pkg/basic"
 )
-=======
-import "github.com/dragonflyoss/Dragonfly/v2/pkg/basic"
->>>>>>> 2559b404
 
 const (
 	CoreLogFileName = "core.log"
