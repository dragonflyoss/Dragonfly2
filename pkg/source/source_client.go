--- conflicted
+++ resolved
@@ -232,11 +232,7 @@
 	client, ok := clientMgr.clients[strings.ToLower(parsedURL.Scheme)]
 	clientMgr.RUnlock()
 	if !ok || client == nil {
-<<<<<<< HEAD
 		return nil, errors.Errorf("can not find client for supporting url %s, clients:%v", rawURL, clientMgr.clients)
-=======
-		return nil, fmt.Errorf("can not find client for supporting url %s, clients: %v", rawURL, clientMgr.clients)
->>>>>>> b7b45586
 	}
 	return client, nil
 }
