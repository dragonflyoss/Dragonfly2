/*
 *     Copyright 2020 The Dragonfly Authors
 *
 * Licensed under the Apache License, Version 2.0 (the "License");
 * you may not use this file except in compliance with the License.
 * You may obtain a copy of the License at
 *
 *      http://www.apache.org/licenses/LICENSE-2.0
 *
 * Unless required by applicable law or agreed to in writing, software
 * distributed under the License is distributed on an "AS IS" BASIS,
 * WITHOUT WARRANTIES OR CONDITIONS OF ANY KIND, either express or implied.
 * See the License for the specific language governing permissions and
 * limitations under the License.
 */

package main

import (
	"d7y.io/dragonfly/v2/pkg/basic/env"
	"d7y.io/dragonfly/v2/pkg/dfcodes"
	logger "d7y.io/dragonfly/v2/pkg/dflog"
	"d7y.io/dragonfly/v2/pkg/rpc"
	"d7y.io/dragonfly/v2/pkg/rpc/base"
	"d7y.io/dragonfly/v2/pkg/rpc/base/common"
	_ "d7y.io/dragonfly/v2/pkg/rpc/cdnsystem/server"
	"os"
)
import (
	"context"
	"d7y.io/dragonfly/v2/pkg/rpc/cdnsystem"
	"d7y.io/dragonfly/v2/pkg/safe"
	"fmt"
	"time"
)

type helloSeeder struct {
}

func (hs *helloSeeder) ObtainSeeds(ctx context.Context, req *cdnsystem.SeedRequest, psc chan<- *cdnsystem.PieceSeed) (err error) {
	safe.Call(func() {
		fmt.Printf("req:%v\n", req)
		var i = 5
		for {
			select {
			case <-ctx.Done():
				return
			default:
				if i < 0 {
					psc <- &cdnsystem.PieceSeed{State: common.NewState(dfcodes.Success, "success"),
						Done:          true,
						ContentLength: 100,
					}
					return
				}
				psc <- &cdnsystem.PieceSeed{State: common.NewState(dfcodes.Success, "success")}
				time.Sleep(1 * time.Second)
				i--
			}
		}
	})

	return
}

func (hs *helloSeeder) GetPieceTasks(context.Context, *base.PieceTaskRequest) (*base.PiecePacket, error) {
	return nil, nil
}

<<<<<<< HEAD
	err := rpc.StartTcpServer(8003, 8003, &helloSeeder{})
=======
func main() {
	os.Setenv(env.ActiveProfile, "local")
	logger.InitCdnSystem()
	err := rpc.StartTcpServer(12345, 12345, &helloSeeder{})
>>>>>>> 3a9cec8c

	if err != nil {
		fmt.Printf("finish error:%v\n", err)
	}
}<|MERGE_RESOLUTION|>--- conflicted
+++ resolved
@@ -67,14 +67,10 @@
 	return nil, nil
 }
 
-<<<<<<< HEAD
-	err := rpc.StartTcpServer(8003, 8003, &helloSeeder{})
-=======
 func main() {
 	os.Setenv(env.ActiveProfile, "local")
 	logger.InitCdnSystem()
 	err := rpc.StartTcpServer(12345, 12345, &helloSeeder{})
->>>>>>> 3a9cec8c
 
 	if err != nil {
 		fmt.Printf("finish error:%v\n", err)
