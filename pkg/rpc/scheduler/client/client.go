/*
 *     Copyright 2020 The Dragonfly Authors
 *
 * Licensed under the Apache License, Version 2.0 (the "License");
 * you may not use this file except in compliance with the License.
 * You may obtain a copy of the License at
 *
 *      http://www.apache.org/licenses/LICENSE-2.0
 *
 * Unless required by applicable law or agreed to in writing, software
 * distributed under the License is distributed on an "AS IS" BASIS,
 * WITHOUT WARRANTIES OR CONDITIONS OF ANY KIND, either express or implied.
 * See the License for the specific language governing permissions and
 * limitations under the License.
 */

package client

import (
	"context"
	"fmt"
	"github.com/dragonflyoss/Dragonfly2/pkg/basic"
	logger "github.com/dragonflyoss/Dragonfly2/pkg/dflog"
	"github.com/dragonflyoss/Dragonfly2/pkg/rpc"
	"github.com/dragonflyoss/Dragonfly2/pkg/rpc/base"
	"github.com/dragonflyoss/Dragonfly2/pkg/rpc/scheduler"
	"github.com/dragonflyoss/Dragonfly2/pkg/safe"
	"google.golang.org/grpc"
)

type SchedulerClient interface {
<<<<<<< HEAD
	// RegisterPeerTask registers a peer into one task and returns a piece package immediately
	// if task resource is enough.
	RegisterPeerTask(ctx context.Context, ptr *scheduler.PeerTaskRequest, opts ...grpc.CallOption) (*scheduler.PeerPacket, error)
	// PullPieceTasks get piece results and return piece tasks.
	// PieceResult chan is used to get stream request and PiecePackage chan is used to return stream response.
	// Closed PieceResult chan indicates that request stream reaches end.
	// Closed PiecePackage chan indicates that response stream reaches end.
	//
	// For PieceResult chan, send func must bind a recover, it is recommended that using safe.Call wraps
	// these func.
	ReportPieceResult(ctx context.Context, taskId string, ptr *scheduler.PeerTaskRequest, opts ...grpc.CallOption) (chan<- *scheduler.PieceResult, <-chan *scheduler.PeerPacket, error)
	// ReportPeerResult reports downloading result for one peer task.
=======
	// RegisterPeerTask registers a peer into one task
	// and returns a peer packet immediately if task resource is enough.
	RegisterPeerTask(ctx context.Context, ptr *scheduler.PeerTaskRequest, opts ...grpc.CallOption) (*scheduler.PeerPacket, error)
	// ReportPieceResult reports piece results and receives peer packets.
	// when migrating to another scheduler,
	// it will send the last piece result to the new scheduler.
	//
	// sending to chan must bind a recover, it is recommended that using safe.Call wraps these func.
	ReportPieceResult(ctx context.Context, taskId string, ptr *scheduler.PeerTaskRequest, opts ...grpc.CallOption) (chan<- *scheduler.PieceResult, <-chan *scheduler.PeerPacket, error)
	// ReportPeerResult reports downloading result for the peer task.
>>>>>>> 4758e739
	ReportPeerResult(ctx context.Context, pr *scheduler.PeerResult, opts ...grpc.CallOption) (*base.ResponseState, error)
	// LeaveTask makes the peer leaving from scheduling overlay for the task.
	LeaveTask(ctx context.Context, pt *scheduler.PeerTarget, opts ...grpc.CallOption) (*base.ResponseState, error)
	// close the client
	Close() error
}

type schedulerClient struct {
	*rpc.Connection
	Client scheduler.SchedulerClient
}

// init client info excepting connection
var initClientFunc = func(c *rpc.Connection) {
	sc := c.Ref.(*schedulerClient)
	sc.Client = scheduler.NewSchedulerClient(c.Conn)
	sc.Connection = c
}

// netAddrs are used to connect and migrate
func CreateClient(netAddrs []basic.NetAddr) (SchedulerClient, error) {
	if client, err := rpc.BuildClient(&schedulerClient{}, initClientFunc, netAddrs); err != nil {
		return nil, err
	} else {
		return client.(*schedulerClient), nil
	}
}

<<<<<<< HEAD
// register task for specified peer
=======
>>>>>>> 4758e739
func (sc *schedulerClient) RegisterPeerTask(ctx context.Context, ptr *scheduler.PeerTaskRequest, opts ...grpc.CallOption) (pp *scheduler.PeerPacket, err error) {
	xc, target, nextNum := sc.GetClientSafely()
	client := xc.(scheduler.SchedulerClient)

	res, err := rpc.ExecuteWithRetry(func() (interface{}, error) {
		return client.RegisterPeerTask(ctx, ptr, opts...)
	}, 0.5, 5.0, 5)

	var taskId = "unknown"
	var suc bool
	var code base.Code
	if err == nil {
		pp = res.(*scheduler.PeerPacket)
		taskId = pp.TaskId
		suc = pp.State.Success
		code = pp.State.Code
	}

	ph := ptr.PeerHost
	logger.With("peerId", ptr.PeerId, "errMsg", err).Infof("register peer task result:%t[%d] for taskId:%s,url:%s,peerIp:%s,securityDomain:%s,idc:%s,scheduler:%s",
		suc, int32(code), taskId, ptr.Url, ph.Ip, ph.SecurityDomain, ph.Idc, target)

	if err != nil {
		if err = sc.TryMigrate(nextNum, err); err == nil {
			return sc.RegisterPeerTask(ctx, ptr, opts...)
		}
	}

	return
}

<<<<<<< HEAD
// push piece result and pull piece tasks
=======
>>>>>>> 4758e739
func (sc *schedulerClient) ReportPieceResult(ctx context.Context, taskId string, ptr *scheduler.PeerTaskRequest, opts ...grpc.CallOption) (chan<- *scheduler.PieceResult, <-chan *scheduler.PeerPacket, error) {
	prc := make(chan *scheduler.PieceResult, 4)
	ppc := make(chan *scheduler.PeerPacket, 4)

	pts, err := newPeerPacketStream(sc, ctx, taskId, ptr, opts, prc)
	logger.With("peerId", ptr.PeerId, "errMsg", err).Infof("start to report piece result for taskId:%s", taskId)
	if err != nil {
		return nil, nil, err
	}

	go send(pts, prc)

	go receive(pts, ppc, prc)

	return prc, ppc, nil
}

func (sc *schedulerClient) ReportPeerResult(ctx context.Context, pr *scheduler.PeerResult, opts ...grpc.CallOption) (rs *base.ResponseState, err error) {
	xc, target, nextNum := sc.GetClientSafely()
	client := xc.(scheduler.SchedulerClient)

	res, err := rpc.ExecuteWithRetry(func() (interface{}, error) {
		return client.ReportPeerResult(ctx, pr, opts...)
	}, 0.5, 5.0, 5)

	if err != nil {
		if err = sc.TryMigrate(nextNum, err); err == nil {
			return sc.ReportPeerResult(ctx, pr, opts...)
		}
	}

	if err == nil {
		rs = res.(*base.ResponseState)
	}

<<<<<<< HEAD
	logger.With("peerId", pr.PeerId).Infof("peer task down result:%t[%d] for taskId:%s,url:%s,scheduler:%s,length:%d,traffic:%d,cost:%d",
		pr.Success, int(pr.Code), pr.TaskId, pr.Url, target, pr.ContentLength, pr.Traffic, pr.Cost)
=======
	logger.With("peerId", pr.PeerId, "errMsg", err).Infof("peer task down result:%t[%d] for taskId:%s,url:%s,scheduler:%s,length:%d,traffic:%d,cost:%d",
		pr.Success, int32(pr.Code), pr.TaskId, pr.Url, target, pr.ContentLength, pr.Traffic, pr.Cost)
>>>>>>> 4758e739

	return
}

func (sc *schedulerClient) LeaveTask(ctx context.Context, pt *scheduler.PeerTarget, opts ...grpc.CallOption) (rs *base.ResponseState, err error) {
	xc, target, _ := sc.GetClientSafely()
	client := xc.(scheduler.SchedulerClient)

	res, err := rpc.ExecuteWithRetry(func() (interface{}, error) {
		return client.LeaveTask(ctx, pt, opts...)
	}, 0.5, 5.0, 5)

	var suc bool
	var code base.Code
	if err == nil {
		rs = res.(*base.ResponseState)
		suc = rs.Success
		code = rs.Code
	}

	logger.With("peerId", pt.PeerId, "errMsg", err).Infof("leave from task result:%t[%d] for taskId:%s,scheduler:%s", suc, int32(code), pt.TaskId, target)

	return
}

// receiver also finishes sender
func receive(stream *pieceTaskStream, ppc chan *scheduler.PeerPacket, prc chan *scheduler.PieceResult) {
	safe.Call(func() {
		defer close(prc)
		defer close(ppc)

		for {
			peerPacket, err := stream.recv()
			if err == nil {
				ppc <- peerPacket
				if peerPacket.Done {
					return
				}
			} else {
<<<<<<< HEAD
				ppc <- base.NewResWithErr(piecePackage, err).(*scheduler.PeerPacket)
=======
				ppc <- base.NewResWithErr(peerPacket, err).(*scheduler.PeerPacket)
>>>>>>> 4758e739
				return
			}
		}
	})
}

func send(stream *pieceTaskStream, prc chan *scheduler.PieceResult) {
	safe.Call(func() {
		defer stream.closeSend()

		for v := range prc {
			err := stream.send(v)
			if err != nil {
				fmt.Println("send error:", err)
			}
		}
	})
}<|MERGE_RESOLUTION|>--- conflicted
+++ resolved
@@ -29,20 +29,6 @@
 )
 
 type SchedulerClient interface {
-<<<<<<< HEAD
-	// RegisterPeerTask registers a peer into one task and returns a piece package immediately
-	// if task resource is enough.
-	RegisterPeerTask(ctx context.Context, ptr *scheduler.PeerTaskRequest, opts ...grpc.CallOption) (*scheduler.PeerPacket, error)
-	// PullPieceTasks get piece results and return piece tasks.
-	// PieceResult chan is used to get stream request and PiecePackage chan is used to return stream response.
-	// Closed PieceResult chan indicates that request stream reaches end.
-	// Closed PiecePackage chan indicates that response stream reaches end.
-	//
-	// For PieceResult chan, send func must bind a recover, it is recommended that using safe.Call wraps
-	// these func.
-	ReportPieceResult(ctx context.Context, taskId string, ptr *scheduler.PeerTaskRequest, opts ...grpc.CallOption) (chan<- *scheduler.PieceResult, <-chan *scheduler.PeerPacket, error)
-	// ReportPeerResult reports downloading result for one peer task.
-=======
 	// RegisterPeerTask registers a peer into one task
 	// and returns a peer packet immediately if task resource is enough.
 	RegisterPeerTask(ctx context.Context, ptr *scheduler.PeerTaskRequest, opts ...grpc.CallOption) (*scheduler.PeerPacket, error)
@@ -53,7 +39,6 @@
 	// sending to chan must bind a recover, it is recommended that using safe.Call wraps these func.
 	ReportPieceResult(ctx context.Context, taskId string, ptr *scheduler.PeerTaskRequest, opts ...grpc.CallOption) (chan<- *scheduler.PieceResult, <-chan *scheduler.PeerPacket, error)
 	// ReportPeerResult reports downloading result for the peer task.
->>>>>>> 4758e739
 	ReportPeerResult(ctx context.Context, pr *scheduler.PeerResult, opts ...grpc.CallOption) (*base.ResponseState, error)
 	// LeaveTask makes the peer leaving from scheduling overlay for the task.
 	LeaveTask(ctx context.Context, pt *scheduler.PeerTarget, opts ...grpc.CallOption) (*base.ResponseState, error)
@@ -82,10 +67,6 @@
 	}
 }
 
-<<<<<<< HEAD
-// register task for specified peer
-=======
->>>>>>> 4758e739
 func (sc *schedulerClient) RegisterPeerTask(ctx context.Context, ptr *scheduler.PeerTaskRequest, opts ...grpc.CallOption) (pp *scheduler.PeerPacket, err error) {
 	xc, target, nextNum := sc.GetClientSafely()
 	client := xc.(scheduler.SchedulerClient)
@@ -117,10 +98,6 @@
 	return
 }
 
-<<<<<<< HEAD
-// push piece result and pull piece tasks
-=======
->>>>>>> 4758e739
 func (sc *schedulerClient) ReportPieceResult(ctx context.Context, taskId string, ptr *scheduler.PeerTaskRequest, opts ...grpc.CallOption) (chan<- *scheduler.PieceResult, <-chan *scheduler.PeerPacket, error) {
 	prc := make(chan *scheduler.PieceResult, 4)
 	ppc := make(chan *scheduler.PeerPacket, 4)
@@ -156,13 +133,8 @@
 		rs = res.(*base.ResponseState)
 	}
 
-<<<<<<< HEAD
-	logger.With("peerId", pr.PeerId).Infof("peer task down result:%t[%d] for taskId:%s,url:%s,scheduler:%s,length:%d,traffic:%d,cost:%d",
-		pr.Success, int(pr.Code), pr.TaskId, pr.Url, target, pr.ContentLength, pr.Traffic, pr.Cost)
-=======
 	logger.With("peerId", pr.PeerId, "errMsg", err).Infof("peer task down result:%t[%d] for taskId:%s,url:%s,scheduler:%s,length:%d,traffic:%d,cost:%d",
 		pr.Success, int32(pr.Code), pr.TaskId, pr.Url, target, pr.ContentLength, pr.Traffic, pr.Cost)
->>>>>>> 4758e739
 
 	return
 }
@@ -202,11 +174,7 @@
 					return
 				}
 			} else {
-<<<<<<< HEAD
-				ppc <- base.NewResWithErr(piecePackage, err).(*scheduler.PeerPacket)
-=======
 				ppc <- base.NewResWithErr(peerPacket, err).(*scheduler.PeerPacket)
->>>>>>> 4758e739
 				return
 			}
 		}
