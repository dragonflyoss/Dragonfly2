--- conflicted
+++ resolved
@@ -27,14 +27,9 @@
 message SeedRequest{
   string task_id = 1;
   string url = 2;
-<<<<<<< HEAD
   repeated string filter = 3;
-  base.UrlMeta url_meta = 4; // check content downloaded from remote url
-=======
-  string filter = 3;
   // check content downloaded from remote url
   base.UrlMeta url_meta = 4;
->>>>>>> e76dc7b9
 }
 
 // keep piece meta and data separately
