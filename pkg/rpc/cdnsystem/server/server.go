/*
 *     Copyright 2020 The Dragonfly Authors
 *
 * Licensed under the Apache License, Version 2.0 (the "License");
 * you may not use this file except in compliance with the License.
 * You may obtain a copy of the License at
 *
 *      http://www.apache.org/licenses/LICENSE-2.0
 *
 * Unless required by applicable law or agreed to in writing, software
 * distributed under the License is distributed on an "AS IS" BASIS,
 * WITHOUT WARRANTIES OR CONDITIONS OF ANY KIND, either express or implied.
 * See the License for the specific language governing permissions and
 * limitations under the License.
 */

package server

import (
	"context"
	"github.com/dragonflyoss/Dragonfly2/pkg/basic/dfnet"
	"github.com/dragonflyoss/Dragonfly2/pkg/dferrors"
	logger "github.com/dragonflyoss/Dragonfly2/pkg/dflog"
	"github.com/dragonflyoss/Dragonfly2/pkg/rpc"
	"github.com/dragonflyoss/Dragonfly2/pkg/rpc/base"
	"github.com/dragonflyoss/Dragonfly2/pkg/rpc/cdnsystem"
	"github.com/dragonflyoss/Dragonfly2/pkg/safe"
	"go.uber.org/zap"
	"google.golang.org/grpc"
	"google.golang.org/grpc/peer"
	"sync"
)

func init() {
	// set register with server implementation.
	rpc.SetRegister(func(s *grpc.Server, impl interface{}) {
		cdnsystem.RegisterSeederServer(s, &proxy{server: impl.(SeederServer)})
	})
}

// see cdnsystem.SeederServer
type SeederServer interface {
	ObtainSeeds(context.Context, *cdnsystem.SeedRequest, chan<- *cdnsystem.PieceSeed) error
	GetPieceTasks(context.Context, *base.PieceTaskRequest) (*base.PiecePacket, error)
}

type proxy struct {
	server SeederServer
	cdnsystem.UnimplementedSeederServer
}

func (p *proxy) ObtainSeeds(sr *cdnsystem.SeedRequest, stream cdnsystem.Seeder_ObtainSeedsServer) (err error) {
	ctx, cancel := context.WithCancel(stream.Context())
	defer cancel()

	peerAddr := "unknown"
	if pe, ok := peer.FromContext(ctx); ok {
		peerAddr = pe.Addr.String()
	}
	logger.Infof("trigger obtain seed for taskId:%s,url:%s,from:%s", sr.TaskId, sr.Url, peerAddr)

	errChan := make(chan error, 10)
	psc := make(chan *cdnsystem.PieceSeed, 4)

	once := new(sync.Once)
	closePsc := func() {
		once.Do(func() {
			close(psc)
		})
	}
	defer closePsc()

	go call(ctx, psc, p, sr, errChan)

	go send(psc, closePsc, stream, errChan)

	if err = <-errChan; dferrors.IsEndOfStream(err) {
		err = nil
	}

	return
}

func (p *proxy) GetPieceTasks(ctx context.Context, ptr *base.PieceTaskRequest) (*base.PiecePacket, error) {
	return p.server.GetPieceTasks(ctx, ptr)
}

func send(psc chan *cdnsystem.PieceSeed, closePsc func(), stream cdnsystem.Seeder_ObtainSeedsServer, errChan chan error) {
	err := safe.Call(func() {
		defer closePsc()

		for v := range psc {
			if err := stream.Send(v); err != nil {
				errChan <- err
				return
			}

			if v.Done {
				break
			}
		}

		errChan <- dferrors.ErrEndOfStream
	})

	if err != nil {
		errChan <- err
	}
}

func call(ctx context.Context, psc chan *cdnsystem.PieceSeed, p *proxy, sr *cdnsystem.SeedRequest, errChan chan error) {
	err := safe.Call(func() {
		if err := p.server.ObtainSeeds(ctx, sr, psc); err != nil {
			errChan <- err
		}
	})

	if err != nil {
		errChan <- err
	}
}

func StatSeedStart(taskId, url string) {
	logger.StatSeedLogger.Info("trigger seed making",
		zap.String("taskId", taskId),
		zap.String("url", url),
		zap.String("seederIp", dfnet.HostIp),
		zap.String("seederName", dfnet.HostName))
}

<<<<<<< HEAD
func StatSeedFinish(taskId, url string, success bool, code base.Code, cost uint32, traffic, contentLength int64) {

=======
func StatSeedFinish(taskId, url string, success bool, code base.Code, beginTime, endTime uint64, traffic, contentLength int64) {
	logger.StatSeedLogger.Info("seed making finish",
		zap.Bool("success", success),
		zap.String("taskId", taskId),
		zap.String("url", url),
		zap.String("seederIp", dfnet.HostIp),
		zap.String("seederName", dfnet.HostName),
		zap.Uint64("beginTime", beginTime),
		zap.Uint64("endTime", endTime),
		zap.Int64("traffic", traffic),
		zap.Int64("contentLength", contentLength),
		zap.Int("code", int(code)))
>>>>>>> 8d123121
}<|MERGE_RESOLUTION|>--- conflicted
+++ resolved
@@ -128,10 +128,7 @@
 		zap.String("seederName", dfnet.HostName))
 }
 
-<<<<<<< HEAD
-func StatSeedFinish(taskId, url string, success bool, code base.Code, cost uint32, traffic, contentLength int64) {
 
-=======
 func StatSeedFinish(taskId, url string, success bool, code base.Code, beginTime, endTime uint64, traffic, contentLength int64) {
 	logger.StatSeedLogger.Info("seed making finish",
 		zap.Bool("success", success),
@@ -144,5 +141,4 @@
 		zap.Int64("traffic", traffic),
 		zap.Int64("contentLength", contentLength),
 		zap.Int("code", int(code)))
->>>>>>> 8d123121
 }