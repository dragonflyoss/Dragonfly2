/*
 *     Copyright 2020 The Dragonfly Authors
 *
 * Licensed under the Apache License, Version 2.0 (the "License");
 * you may not use this file except in compliance with the License.
 * You may obtain a copy of the License at
 *
 *      http://www.apache.org/licenses/LICENSE-2.0
 *
 * Unless required by applicable law or agreed to in writing, software
 * distributed under the License is distributed on an "AS IS" BASIS,
 * WITHOUT WARRANTIES OR CONDITIONS OF ANY KIND, either express or implied.
 * See the License for the specific language governing permissions and
 * limitations under the License.
 */

syntax = "proto3";

package base;

import "validate/validate.proto";

option go_package = "d7y.io/dragonfly/v2/pkg/rpc/base";

enum Code{
  X_UNSPECIFIED = 0;
  // success code 200-299
  Success = 200;
  // framework can not find server node
  ServerUnavailable = 500;

  // common response error 1000-1999
  // client can be migrated to another scheduler/CDN
  ResourceLacked = 1000;
  BadRequest = 1400;
  PeerTaskNotFound = 1404;
  UnknownError = 1500;
  RequestTimeOut = 1504;

  // client response error 4000-4999
  ClientError = 4000;
  ClientPieceRequestFail = 4001; // get piece task from other peer error
  ClientScheduleTimeout = 4002; // wait scheduler response timeout
  ClientContextCanceled = 4003;
  ClientWaitPieceReady = 4004; // when target peer downloads from source slowly, should wait
  ClientPieceDownloadFail = 4005;
  ClientRequestLimitFail = 4006;

  // scheduler response error 5000-5999
  SchedError = 5000;
  SchedNeedBackSource = 5001; // client should try to download from source
  SchedPeerGone = 5002; // client should disconnect from scheduler
  SchedPeerNotFound = 5004; // peer not found in scheduler
  SchedPeerPieceResultReportFail = 5005; // report piece
  SchedTaskStatusError = 5006; // task status is fail

  // cdnsystem response error 6000-6999
<<<<<<< HEAD
  CdnError = 6000;
  CdnTaskRegistryFail = 6001;
  CdnTaskDownloadFail = 6002;
  CdnTaskNotFound = 6404;

  // manager response error 7000-7999
  ManagerError = 7000;
  InvalidResourceType = 7001;
  ManagerHostError = 7002;
  ManagerStoreError = 7003;
  ManagerConfigError = 7004;
  ManagerStoreNotFound = 7005;
  SchedulerNodesNotFound = 7006;
=======
  CDNError = 6000;
  CDNTaskRegistryFail = 6001;
  CDNTaskDownloadFail = 6002;
  CDNTaskNotFound = 6404;

  // manager response error 7000-7999
  InvalidResourceType = 7001;
>>>>>>> 204cc960
}

enum PieceStyle{
  PLAIN = 0;
}

enum SizeScope{
  // size > one piece size
  NORMAL = 0;
  // 128 byte < size <= one piece size and be plain type
  SMALL = 1;
  // size <= 128 byte and be plain type
  TINY = 2;
}
message GrpcDfError {
  Code code = 1 [(validate.rules).enum.defined_only = true];
  string message = 2;
}

// UrlMeta describes url meta info.
message UrlMeta{
  // digest checks integrity of url content, for example md5:xxx or sha256:yyy
  string digest = 1 [(validate.rules).string = {pattern: "^(md5)|(sha256):[A-Fa-f0-9]+", ignore_empty:true}];
  // url tag identifies different task for same url, conflict with digest
  string tag = 2;
  // content range for url
  string range = 3 [(validate.rules).string = {pattern: "^[0-9]+\\-^[0-9]+", ignore_empty:true}];
  // filter url used to generate task id
  string filter = 4;
  // other url header infos
  map<string, string> header = 5;
}

message HostLoad{
  // cpu usage
  float cpu_ratio = 1 [(validate.rules).float = {gte: 0, lte: 1}];
  // memory usage
  float mem_ratio = 2 [(validate.rules).float = {gte: 0, lte: 1}];
  // disk space usage
  float disk_ratio = 3 [(validate.rules).float = {gte: 0, lte: 1}];
}

message PieceTaskRequest{
  string task_id = 1 [(validate.rules).string.min_len = 1];
  string src_pid = 2 [(validate.rules).string.min_len = 1];
  string dst_pid = 3 [(validate.rules).string.min_len = 1];
  // piece number
  uint32 start_num = 4;
  // expected piece count, limit = 0 represent request pieces as many shards as possible
  uint32 limit = 5;
}

message PieceInfo{
  // -1 as start flag
  int32 piece_num = 1;
  uint64 range_start = 2;
  uint32 range_size = 3;
  string piece_md5 = 4 [(validate.rules).string = {pattern:"([a-f\\d]{32}|[A-F\\d]{32}|[a-f\\d]{16}|[A-F\\d]{16})", ignore_empty:true}];
  uint64 piece_offset = 5;
  base.PieceStyle piece_style = 6;
}

message PiecePacket{
  string task_id = 2 [(validate.rules).string.min_len = 1];
  string dst_pid = 3 [(validate.rules).string.min_len = 1];
  // ip:port
  string dst_addr = 4 [(validate.rules).string.min_len = 1];
  repeated PieceInfo piece_infos = 5;
  // total piece count for url, total_piece represent total piece is unknown
  int32 total_piece = 6;
  // content_length < 0 represent content length is unknown
  int64 content_length = 7;
  // sha256 code of all piece md5
  string piece_md5_sign = 8;
}<|MERGE_RESOLUTION|>--- conflicted
+++ resolved
@@ -55,21 +55,6 @@
   SchedTaskStatusError = 5006; // task status is fail
 
   // cdnsystem response error 6000-6999
-<<<<<<< HEAD
-  CdnError = 6000;
-  CdnTaskRegistryFail = 6001;
-  CdnTaskDownloadFail = 6002;
-  CdnTaskNotFound = 6404;
-
-  // manager response error 7000-7999
-  ManagerError = 7000;
-  InvalidResourceType = 7001;
-  ManagerHostError = 7002;
-  ManagerStoreError = 7003;
-  ManagerConfigError = 7004;
-  ManagerStoreNotFound = 7005;
-  SchedulerNodesNotFound = 7006;
-=======
   CDNError = 6000;
   CDNTaskRegistryFail = 6001;
   CDNTaskDownloadFail = 6002;
@@ -77,7 +62,6 @@
 
   // manager response error 7000-7999
   InvalidResourceType = 7001;
->>>>>>> 204cc960
 }
 
 enum PieceStyle{
