--- conflicted
+++ resolved
@@ -22,21 +22,9 @@
 	"strconv"
 )
 
-<<<<<<< HEAD
-func MaxInt(a, b int) int {
-	if a < b {
-		return a
-	}
-
-	return b
-}
-
-func MinInt(a, b int) int {
-=======
 const float64EqualityThreshold = 1e-9
 
 func MaxInt(a, b int) int {
->>>>>>> 08b8c2b9
 	if a < b {
 		return a
 	}
