--- conflicted
+++ resolved
@@ -23,16 +23,6 @@
 	"github.com/stretchr/testify/assert"
 )
 
-<<<<<<< HEAD
-func TestGenerateTaskId(t *testing.T) {
-	taskId := GenerateTaskID("http://alibaba.com/path/xx", "", nil, "")
-	assert.NotEmpty(t, taskId)
-}
-
-func TestGenerateTwinsTaskId(t *testing.T) {
-	taskId := GenerateTwinsTaskID("http://alibaba.com/path/xx", "", nil, "", "peerId")
-	assert.NotEmpty(t, taskId)
-=======
 func TestTaskID(t *testing.T) {
 	tests := []struct {
 		name   string
@@ -180,5 +170,4 @@
 			tc.expect(t, data)
 		})
 	}
->>>>>>> 422abe41
 }