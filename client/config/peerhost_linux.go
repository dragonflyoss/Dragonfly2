//go:build linux
// +build linux

/*
 *     Copyright 2020 The Dragonfly Authors
 *
 * Licensed under the Apache License, Version 2.0 (the "License");
 * you may not use this file except in compliance with the License.
 * You may obtain a copy of the License at
 *
 *      http://www.apache.org/licenses/LICENSE-2.0
 *
 * Unless required by applicable law or agreed to in writing, software
 * distributed under the License is distributed on an "AS IS" BASIS,
 * WITHOUT WARRANTIES OR CONDITIONS OF ANY KIND, either express or implied.
 * See the License for the specific language governing permissions and
 * limitations under the License.
 */

package config

import (
	"net"
	"time"

	"golang.org/x/time/rate"

	"d7y.io/dragonfly/v2/client/util"
	"d7y.io/dragonfly/v2/manager/model"
	"d7y.io/dragonfly/v2/pkg/dfnet"
	"d7y.io/dragonfly/v2/pkg/net/fqdn"
	"d7y.io/dragonfly/v2/pkg/net/ip"
)

var peerHostConfig = func() *DaemonOption {
	return &DaemonOption{
		AliveTime:   util.Duration{Duration: DefaultDaemonAliveTime},
		GCInterval:  util.Duration{Duration: DefaultGCInterval},
		KeepStorage: false,
		Scheduler: SchedulerOption{
			Manager: ManagerOption{
				Enable:          false,
				RefreshInterval: 5 * time.Minute,
				SeedPeer: SeedPeerOption{
					Enable:    false,
					Type:      model.SeedPeerTypeSuperSeed,
					ClusterID: 1,
					KeepAlive: KeepAliveOption{
						Interval: 5 * time.Second,
					},
				},
			},
			NetAddrs: []dfnet.NetAddr{
				{
					Type: dfnet.TCP,
					Addr: "127.0.0.1:8002",
				},
			},
			ScheduleTimeout: util.Duration{Duration: DefaultScheduleTimeout},
		},
		Host: HostOption{
			Hostname:       fqdn.FQDNHostname,
			ListenIP:       "0.0.0.0",
			AdvertiseIP:    ip.IPv4,
			SecurityDomain: "",
			Location:       "",
			IDC:            "",
			NetTopology:    "",
		},
		Download: DownloadOption{
			DefaultPattern:       PatternP2P,
			CalculateDigest:      true,
			PieceDownloadTimeout: 30 * time.Second,
			GetPiecesMaxRetry:    100,
			TotalRateLimit: util.RateLimit{
				Limit: rate.Limit(DefaultTotalDownloadLimit),
			},
			PerPeerRateLimit: util.RateLimit{
				Limit: rate.Limit(DefaultPerPeerDownloadLimit),
			},
			DownloadGRPC: ListenOption{
				Security: SecurityOption{
					Insecure:  true,
					TLSVerify: true,
				},
				UnixListen: &UnixListenOption{
					Socket: "/var/run/dfdaemon.sock",
				},
			},
<<<<<<< HEAD
			PeerGRPC: ListenOption{
				Security: SecurityOption{
					Insecure:  true,
					TLSVerify: true,
				},
				TCPListen: &TCPListenOption{
					PortRange: TCPListenPortRange{
						Start: 65000,
						End:   65535,
					},
=======
			TCPListen: &TCPListenOption{
				PortRange: TCPListenPortRange{
					Start: DefaultPeerStartPort,
					End:   DefaultEndPort,
>>>>>>> 902d4a18
				},
			},
		},
		Upload: UploadOption{
			RateLimit: util.RateLimit{
				Limit: rate.Limit(DefaultUploadLimit),
			},
<<<<<<< HEAD
			ListenOption: ListenOption{
				Security: SecurityOption{
					Insecure:  true,
					TLSVerify: false,
				},
				TCPListen: &TCPListenOption{
					Listen: net.IPv4zero.String(),
					PortRange: TCPListenPortRange{
						Start: 65002,
						End:   65535,
					},
				},
			},
		},
		ObjectStorage: ObjectStorageOption{
			Enable:      false,
			Filter:      "Expires&Signature&ns",
			MaxReplicas: DefaultObjectMaxReplicas,
			ListenOption: ListenOption{
				Security: SecurityOption{
					Insecure:  true,
					TLSVerify: true,
				},
				TCPListen: &TCPListenOption{
					Listen: net.IPv4zero.String(),
					PortRange: TCPListenPortRange{
						Start: 65004,
						End:   65535,
					},
=======
			TCPListen: &TCPListenOption{
				Listen: net.IPv4zero.String(),
				PortRange: TCPListenPortRange{
					Start: DefaultUploadStartPort,
					End:   DefaultEndPort,
				},
			},
		},
	},
	ObjectStorage: ObjectStorageOption{
		Enable:      false,
		Filter:      "Expires&Signature&ns",
		MaxReplicas: DefaultObjectMaxReplicas,
		ListenOption: ListenOption{
			Security: SecurityOption{
				Insecure:  true,
				TLSVerify: true,
			},
			TCPListen: &TCPListenOption{
				Listen: net.IPv4zero.String(),
				PortRange: TCPListenPortRange{
					Start: DefaultObjectStorageStartPort,
					End:   DefaultEndPort,
>>>>>>> 902d4a18
				},
			},
		},
		Proxy: &ProxyOption{
			ListenOption: ListenOption{
				Security: SecurityOption{
					Insecure:  true,
					TLSVerify: false,
				},
				TCPListen: &TCPListenOption{
					Listen:    net.IPv4zero.String(),
					PortRange: TCPListenPortRange{},
				},
			},
		},
		Storage: StorageOption{
			TaskExpireTime: util.Duration{
				Duration: DefaultTaskExpireTime,
			},
			StoreStrategy:          AdvanceLocalTaskStoreStrategy,
			Multiplex:              false,
			DiskGCThresholdPercent: 95,
		},
		Reload: ReloadOption{
			Interval: util.Duration{
				Duration: time.Minute,
			},
		},
	}
}<|MERGE_RESOLUTION|>--- conflicted
+++ resolved
@@ -87,7 +87,6 @@
 					Socket: "/var/run/dfdaemon.sock",
 				},
 			},
-<<<<<<< HEAD
 			PeerGRPC: ListenOption{
 				Security: SecurityOption{
 					Insecure:  true,
@@ -95,15 +94,9 @@
 				},
 				TCPListen: &TCPListenOption{
 					PortRange: TCPListenPortRange{
-						Start: 65000,
-						End:   65535,
+						Start: DefaultPeerStartPort,
+						End:   DefaultEndPort,
 					},
-=======
-			TCPListen: &TCPListenOption{
-				PortRange: TCPListenPortRange{
-					Start: DefaultPeerStartPort,
-					End:   DefaultEndPort,
->>>>>>> 902d4a18
 				},
 			},
 		},
@@ -111,7 +104,6 @@
 			RateLimit: util.RateLimit{
 				Limit: rate.Limit(DefaultUploadLimit),
 			},
-<<<<<<< HEAD
 			ListenOption: ListenOption{
 				Security: SecurityOption{
 					Insecure:  true,
@@ -120,8 +112,8 @@
 				TCPListen: &TCPListenOption{
 					Listen: net.IPv4zero.String(),
 					PortRange: TCPListenPortRange{
-						Start: 65002,
-						End:   65535,
+						Start: DefaultUploadStartPort,
+						End:   DefaultEndPort,
 					},
 				},
 			},
@@ -138,34 +130,9 @@
 				TCPListen: &TCPListenOption{
 					Listen: net.IPv4zero.String(),
 					PortRange: TCPListenPortRange{
-						Start: 65004,
-						End:   65535,
+						Start: DefaultObjectStorageStartPort,
+						End:   DefaultEndPort,
 					},
-=======
-			TCPListen: &TCPListenOption{
-				Listen: net.IPv4zero.String(),
-				PortRange: TCPListenPortRange{
-					Start: DefaultUploadStartPort,
-					End:   DefaultEndPort,
-				},
-			},
-		},
-	},
-	ObjectStorage: ObjectStorageOption{
-		Enable:      false,
-		Filter:      "Expires&Signature&ns",
-		MaxReplicas: DefaultObjectMaxReplicas,
-		ListenOption: ListenOption{
-			Security: SecurityOption{
-				Insecure:  true,
-				TLSVerify: true,
-			},
-			TCPListen: &TCPListenOption{
-				Listen: net.IPv4zero.String(),
-				PortRange: TCPListenPortRange{
-					Start: DefaultObjectStorageStartPort,
-					End:   DefaultEndPort,
->>>>>>> 902d4a18
 				},
 			},
 		},
