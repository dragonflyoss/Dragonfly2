--- conflicted
+++ resolved
@@ -515,35 +515,6 @@
 	}
 
 	pt.Debugf("get piece task from peer %s, request: %#v", peer.PeerId, request)
-<<<<<<< HEAD
-	p, err := dfclient.GetPieceTasks(peer, pt.ctx, request)
-	if err != nil {
-		// context canceled, just exit
-		if status.Code(err) == codes.Canceled {
-			pt.Debugf("get piece task from peer(%s) canceled: %s", peer.PeerId, err)
-			return nil, err
-		}
-		code := dfcodes.ClientPieceTaskRequestFail
-
-		// not grpc error
-		if de, ok := err.(*dferrors.DfError); ok && uint32(de.Code) > uint32(codes.Unauthenticated) {
-			code = de.Code
-		}
-
-		// may be panic here due to unknown content length or total piece count
-		// recover by preparePieceTasks
-		pt.pieceResultCh <- scheduler.NewErrorPieceResult(pt.taskId, pt.peerId, code)
-		pt.Errorf("get piece task from peer(%s) error: %s, code: %d", peer.PeerId, err, code)
-		return nil, err
-	}
-
-	pt.Debugf("get piece task from peer %s ok, pieces packet: %#v, length: %d", peer.PeerId, p, len(p.PieceInfos))
-
-	// pieceInfos is empty
-	if len(p.PieceInfos) == 0 {
-		pt.Errorf("peer %s returns success state with empty pieces", peer.PeerId)
-		return nil, dferrors.ErrEmptyValue
-=======
 	p, err := pt.getPieceTasks(peer, request)
 	if err == nil {
 		pt.Infof("get piece task from peer %s ok, pieces packet: %#v, length: %d", peer.PeerId, p, len(p.PieceInfos))
@@ -562,15 +533,8 @@
 	}
 	// may be panic here due to unknown content length or total piece count
 	// recover by preparePieceTasks
-	pt.pieceResultCh <- &scheduler.PieceResult{
-		TaskId:        pt.taskId,
-		SrcPid:        pt.peerId,
-		DstPid:        peer.PeerId,
-		Success:       false,
-		Code:          code,
-		HostLoad:      nil,
-		FinishedCount: -1,
-	}
+
+	pt.pieceResultCh <- scheduler.NewErrorPieceResult(pt.taskId, pt.peerId, code)
 	pt.Errorf("get piece task from peer(%s) error: %s, code: %d", peer.PeerId, err, code)
 	return nil, err
 }
@@ -599,7 +563,6 @@
 	}, 1, 8, 8, nil)
 	if err == nil {
 		return p.(*base.PiecePacket), nil
->>>>>>> 0680f1d3
 	}
 	return nil, err
 }
