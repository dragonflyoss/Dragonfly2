--- conflicted
+++ resolved
@@ -166,24 +166,15 @@
 	}
 
 	// Pick header's parameters
-<<<<<<< HEAD
 	filter := httputils.PickHeader(req.Header, config.HeaderDragonflyFilter, rt.defaultFilter)
-	biz := httputils.PickHeader(req.Header, config.HeaderDragonflyBiz, rt.defaultBiz)
-=======
-	filter := pickHeader(req.Header, config.HeaderDragonflyFilter, rt.defaultFilter)
-	tag := pickHeader(req.Header, config.HeaderDragonflyBiz, rt.defaultBiz)
->>>>>>> 70e4207b
+	tag := httputils.PickHeader(req.Header, config.HeaderDragonflyBiz, rt.defaultBiz)
 
 	// Delete hop-by-hop headers
 	delHopHeaders(req.Header)
 
-<<<<<<< HEAD
 	meta.Header = httputils.HeaderToMap(req.Header)
-=======
-	meta.Header = headerToMap(req.Header)
 	meta.Tag = tag
 	meta.Filter = filter
->>>>>>> 70e4207b
 
 	body, attr, err := rt.peerTaskManager.StartStreamPeerTask(
 		req.Context(),
