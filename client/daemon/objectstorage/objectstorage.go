/*
 *     Copyright 2022 The Dragonfly Authors
 *
 * Licensed under the Apache License, Version 2.0 (the "License");
 * you may not use this file except in compliance with the License.
 * You may obtain a copy of the License at
 *
 *      http://www.apache.org/licenses/LICENSE-2.0
 *
 * Unless required by applicable law or agreed to in writing, software
 * distributed under the License is distributed on an "AS IS" BASIS,
 * WITHOUT WARRANTIES OR CONDITIONS OF ANY KIND, either express or implied.
 * See the License for the specific language governing permissions and
 * limitations under the License.
 */

package objectstorage

import (
	"bytes"
	"context"
	"errors"
	"fmt"
	"io"
	"math"
	"mime/multipart"
	"net"
	"net/http"
	"net/url"
	"os"
	"path/filepath"
	"strconv"
	"strings"
	"time"

	"github.com/gin-gonic/gin"
	"github.com/go-http-utils/headers"
	ginprometheus "github.com/mcuadros/go-gin-prometheus"
	"go.opentelemetry.io/contrib/instrumentation/github.com/gin-gonic/gin/otelgin"

	"d7y.io/dragonfly/v2/client/clientutil"
	"d7y.io/dragonfly/v2/client/config"
	"d7y.io/dragonfly/v2/client/daemon/peer"
	"d7y.io/dragonfly/v2/client/daemon/storage"
	logger "d7y.io/dragonfly/v2/internal/dflog"
	"d7y.io/dragonfly/v2/pkg/digest"
	"d7y.io/dragonfly/v2/pkg/idgen"
	"d7y.io/dragonfly/v2/pkg/objectstorage"
	"d7y.io/dragonfly/v2/pkg/rpc/base"
	pkgstrings "d7y.io/dragonfly/v2/pkg/strings"
)

const (
	// AsyncWriteBack writes the object asynchronously to the backend.
	AsyncWriteBack = iota

	// WriteBack writes the object synchronously to the backend.
	WriteBack

	// Ephemeral only writes the object to the dfdaemon.
	// It is only provided for creating temporary objects between peers,
	// and users are not allowed to use this mode.
	Ephemeral
)

const (
	PrometheusSubsystemName = "dragonfly_dfdaemon_object_stroage"
	OtelServiceName         = "dragonfly-dfdaemon-object-storage"
)

var GinLogFileName = "gin-object-stroage.log"

const (
	// defaultSignExpireTime is default expire of sign url.
	defaultSignExpireTime = 5 * time.Minute
)

// ObjectStorage is the interface used for object storage server.
type ObjectStorage interface {
	// Started object storage server.
	Serve(lis net.Listener) error

	// Stop object storage server.
	Stop() error
}

// objectStorage provides object storage function.
type objectStorage struct {
	*http.Server
	config          *config.DaemonOption
	dynconfig       config.Dynconfig
	peerTaskManager peer.TaskManager
	storageManager  storage.Manager
	peerIDGenerator peer.IDGenerator
}

// New returns a new ObjectStorage instence.
func New(cfg *config.DaemonOption, dynconfig config.Dynconfig, peerTaskManager peer.TaskManager, storageManager storage.Manager, logDir string) (ObjectStorage, error) {
	o := &objectStorage{
		config:          cfg,
		dynconfig:       dynconfig,
		peerTaskManager: peerTaskManager,
		storageManager:  storageManager,
		peerIDGenerator: peer.NewPeerIDGenerator(cfg.Host.AdvertiseIP),
	}

	router := o.initRouter(cfg, logDir)
	o.Server = &http.Server{
		Handler: router,
	}

	return o, nil
}

// Started object storage server.
func (o *objectStorage) Serve(lis net.Listener) error {
	return o.Server.Serve(lis)
}

// Stop object storage server.
func (o *objectStorage) Stop() error {
	return o.Server.Shutdown(context.Background())
}

// Initialize router of gin.
func (o *objectStorage) initRouter(cfg *config.DaemonOption, logDir string) *gin.Engine {
	// Set mode
	if !cfg.Verbose {
		gin.SetMode(gin.ReleaseMode)
	}

	// Logging to a file
	if !cfg.Console {
		gin.DisableConsoleColor()
		logDir := filepath.Join(logDir, "daemon")
		f, _ := os.Create(filepath.Join(logDir, GinLogFileName))
		gin.DefaultWriter = io.MultiWriter(f)
	}

	r := gin.New()

	// Middleware
	r.Use(gin.Logger())
	r.Use(gin.Recovery())

	// Prometheus metrics
	p := ginprometheus.NewPrometheus(PrometheusSubsystemName)
	p.Use(r)

	// Opentelemetry
	if cfg.Options.Telemetry.Jaeger != "" {
		r.Use(otelgin.Middleware(OtelServiceName))
	}

	// Health Check.
	r.GET("/healthy", o.getHealth)

	// Buckets
	b := r.Group("/buckets")
	b.HEAD(":id/objects/*object_key", o.headObject)
	b.GET(":id/objects/*object_key", o.getObject)
	b.DELETE(":id/objects/*object_key", o.destroyObject)
	b.POST(":id/objects", o.createObject)

	return r
}

// getHealth uses to check server health.
func (o *objectStorage) getHealth(ctx *gin.Context) {
	ctx.JSON(http.StatusOK, http.StatusText(http.StatusOK))
}

// headObject uses to head object.
func (o *objectStorage) headObject(ctx *gin.Context) {
	var params ObjectParams
	if err := ctx.ShouldBindUri(&params); err != nil {
		ctx.JSON(http.StatusUnprocessableEntity, gin.H{"errors": err.Error()})
		return
	}

	var (
		bucketName = params.ID
		objectKey  = strings.TrimPrefix(params.ObjectKey, "/")
	)

	client, err := o.client()
	if err != nil {
		ctx.JSON(http.StatusInternalServerError, gin.H{"errors": err.Error()})
		return
	}

	meta, isExist, err := client.GetObjectMetadata(ctx, bucketName, objectKey)
	if err != nil {
		ctx.JSON(http.StatusInternalServerError, gin.H{"errors": err.Error()})
		return
	}

	if !isExist {
		ctx.JSON(http.StatusNotFound, gin.H{"errors": http.StatusText(http.StatusNotFound)})
		return
	}

	ctx.Header(headers.ContentDisposition, meta.ContentDisposition)
	ctx.Header(headers.ContentEncoding, meta.ContentEncoding)
	ctx.Header(headers.ContentLanguage, meta.ContentLanguage)
	ctx.Header(headers.ContentLength, fmt.Sprint(meta.ContentLength))
	ctx.Header(headers.ContentType, meta.ContentType)
	ctx.Header(headers.ETag, meta.ETag)
	ctx.Header(headers.ETag, meta.ETag)
	ctx.Header(config.HeaderDragonflyObjectMetaDigest, meta.Digest)

	ctx.Status(http.StatusOK)
	return
}

// getObject uses to download object data.
func (o *objectStorage) getObject(ctx *gin.Context) {
	var params ObjectParams
	if err := ctx.ShouldBindUri(&params); err != nil {
		ctx.JSON(http.StatusUnprocessableEntity, gin.H{"errors": err.Error()})
		return
	}

	var query GetObjectQuery
	if err := ctx.ShouldBindQuery(&query); err != nil {
		ctx.JSON(http.StatusUnprocessableEntity, gin.H{"errors": err.Error()})
		return
	}

	var (
		bucketName    = params.ID
		objectKey     = strings.TrimPrefix(params.ObjectKey, "/")
		filter        = query.Filter
		artifactRange *clientutil.Range
		ranges        []clientutil.Range
		err           error
	)

	// Initialize filter field.
	urlMeta := &base.UrlMeta{Filter: o.config.ObjectStorage.Filter}
	if filter != "" {
		urlMeta.Filter = filter
	}

	client, err := o.client()
	if err != nil {
		ctx.JSON(http.StatusInternalServerError, gin.H{"errors": err.Error()})
		return
	}

	meta, isExist, err := client.GetObjectMetadata(ctx, bucketName, objectKey)
	if err != nil {
		ctx.JSON(http.StatusInternalServerError, gin.H{"errors": err.Error()})
		return
	}

	if !isExist {
		ctx.JSON(http.StatusNotFound, gin.H{"errors": http.StatusText(http.StatusNotFound)})
		return
	}

	urlMeta.Digest = meta.Digest

	// Parse http range header.
	rangeHeader := ctx.GetHeader(headers.Range)
	if len(rangeHeader) > 0 {
		ranges, err = o.parseRangeHeader(rangeHeader)
		if err != nil {
			ctx.JSON(http.StatusRequestedRangeNotSatisfiable, gin.H{"errors": err.Error()})
			return
		}
		artifactRange = &ranges[0]

		// Range header in dragonfly is without "bytes=".
		urlMeta.Range = strings.TrimLeft(rangeHeader, "bytes=")
	}

	signURL, err := client.GetSignURL(ctx, bucketName, objectKey, objectstorage.MethodGet, defaultSignExpireTime)
	if err != nil {
		ctx.JSON(http.StatusInternalServerError, gin.H{"errors": err.Error()})
		return
	}

	taskID := idgen.TaskID(signURL, urlMeta)
	log := logger.WithTaskID(taskID)
	log.Infof("get object %s meta: %s %#v", objectKey, signURL, urlMeta)

	reader, attr, err := o.peerTaskManager.StartStreamTask(ctx, &peer.StreamTaskRequest{
		URL:     signURL,
		URLMeta: urlMeta,
		Range:   artifactRange,
		PeerID:  o.peerIDGenerator.PeerID(),
	})
	if err != nil {
		ctx.JSON(http.StatusInternalServerError, gin.H{"errors": err.Error()})
		return
	}
	defer reader.Close()

	var contentLength int64 = -1
	if l, ok := attr[headers.ContentLength]; ok {
		if i, err := strconv.ParseInt(l, 10, 64); err == nil {
			contentLength = i
		}
	}

	log.Infof("object content length is %d and content type is %s", contentLength, attr[headers.ContentType])
	ctx.DataFromReader(http.StatusOK, contentLength, attr[headers.ContentType], reader, nil)
}

// destroyObject uses to delete object data.
func (o *objectStorage) destroyObject(ctx *gin.Context) {
	var params ObjectParams
	if err := ctx.ShouldBindUri(&params); err != nil {
		ctx.JSON(http.StatusUnprocessableEntity, gin.H{"errors": err.Error()})
		return
	}

	client, err := o.client()
	if err != nil {
		ctx.JSON(http.StatusInternalServerError, gin.H{"errors": err.Error()})
		return
	}

	var (
		bucketName = params.ID
		objectKey  = strings.TrimPrefix(params.ObjectKey, "/")
	)

	logger.Infof("destroy object %s in bucket %s", objectKey, bucketName)
	if err := client.DeleteObject(ctx, bucketName, objectKey); err != nil {
		ctx.JSON(http.StatusInternalServerError, gin.H{"errors": err.Error()})
		return
	}

	ctx.Status(http.StatusOK)
	return
}

// createObject uses to upload object data.
func (o *objectStorage) createObject(ctx *gin.Context) {
	var params CreateObjectParams
	if err := ctx.ShouldBindUri(&params); err != nil {
		ctx.JSON(http.StatusUnprocessableEntity, gin.H{"errors": err.Error()})
		return
	}

	var form CreateObjectRequset
	if err := ctx.ShouldBind(&form); err != nil {
		ctx.JSON(http.StatusUnprocessableEntity, gin.H{"errors": err.Error()})
		return
	}

	var (
		bucketName  = params.ID
		objectKey   = form.Key
		mode        = form.Mode
		filter      = form.Filter
		maxReplicas = form.MaxReplicas
		fileHeader  = form.File
	)

	client, err := o.client()
	if err != nil {
		ctx.JSON(http.StatusInternalServerError, gin.H{"errors": err.Error()})
		return
	}

	isExist, err := client.IsObjectExist(ctx, bucketName, objectKey)
	if err != nil {
		ctx.JSON(http.StatusInternalServerError, gin.H{"errors": err.Error()})
		return
	}

	// If it is temporary storage, whether the data exists in the backend is not considered.
	if isExist && mode != Ephemeral {
		ctx.JSON(http.StatusConflict, gin.H{"errors": http.StatusText(http.StatusConflict)})
		return
	}

	signURL, err := client.GetSignURL(ctx, bucketName, objectKey, objectstorage.MethodGet, defaultSignExpireTime)
	if err != nil {
		ctx.JSON(http.StatusInternalServerError, gin.H{"errors": err.Error()})
		return
	}

	// Initialize url meta.
	urlMeta := &base.UrlMeta{Filter: o.config.ObjectStorage.Filter}
	dgst := o.md5FromFileHeader(fileHeader)
	urlMeta.Digest = dgst.String()
	if filter != "" {
		urlMeta.Filter = filter
	}

	// Initialize max replicas.
	if maxReplicas == 0 {
		maxReplicas = o.config.ObjectStorage.MaxReplicas
	}

	// Initialize task id and peer id.
	taskID := idgen.TaskID(signURL, urlMeta)
	peerID := o.peerIDGenerator.PeerID()

	log := logger.WithTaskAndPeerID(taskID, peerID)
	log.Infof("upload object %s meta: %s %#v", objectKey, signURL, urlMeta)

	// Import object to local storage.
	log.Infof("import object %s to local storage", objectKey)
	if err := o.importObjectToLocalStorage(ctx, taskID, peerID, fileHeader); err != nil {
		log.Error(err)
		ctx.JSON(http.StatusInternalServerError, gin.H{"errors": err.Error()})
		return
	}

	// Announce peer information to scheduler.
	log.Info("announce peer to scheduler")
	if err := o.peerTaskManager.AnnouncePeerTask(ctx, storage.PeerTaskMetadata{
		TaskID: taskID,
		PeerID: peerID,
	}, signURL, base.TaskType_DfStore, urlMeta); err != nil {
		log.Error(err)
		ctx.JSON(http.StatusInternalServerError, gin.H{"errors": err.Error()})
		return
	}

	// Handle task for backend.
	switch mode {
	case Ephemeral:
		ctx.Status(http.StatusOK)
		return
	case WriteBack:
		// Import object to seed peer.
		go func() {
			if err := o.importObjectToSeedPeers(context.Background(), bucketName, objectKey, urlMeta.Filter, Ephemeral, fileHeader, maxReplicas, log); err != nil {
				log.Errorf("import object %s to seed peers failed: %s", objectKey, err)
			}
		}()

		// Import object to object storage.
		log.Infof("import object %s to bucket %s", objectKey, bucketName)
		if err := o.importObjectToBackend(ctx, bucketName, objectKey, dgst, fileHeader, client); err != nil {
			log.Error(err)
			ctx.JSON(http.StatusInternalServerError, gin.H{"errors": err.Error()})
			return
		}

		ctx.Status(http.StatusOK)
		return
	case AsyncWriteBack:
		// Import object to seed peer.
		go func() {
			if err := o.importObjectToSeedPeers(context.Background(), bucketName, objectKey, urlMeta.Filter, Ephemeral, fileHeader, maxReplicas, log); err != nil {
				log.Errorf("import object %s to seed peers failed: %s", objectKey, err)
			}
		}()

		// Import object to object storage.
		go func() {
			log.Infof("import object %s to bucket %s", objectKey, bucketName)
			if err := o.importObjectToBackend(context.Background(), bucketName, objectKey, dgst, fileHeader, client); err != nil {
				log.Errorf("import object %s to bucket %s failed: %s", objectKey, bucketName, err.Error())
				return
			}
		}()

		ctx.Status(http.StatusOK)
		return
	}

	ctx.JSON(http.StatusUnprocessableEntity, gin.H{"errors": fmt.Sprintf("unknow mode %d", mode)})
	return
}

// getAvailableSeedPeer uses to calculate md5 with file header.
func (o *objectStorage) md5FromFileHeader(fileHeader *multipart.FileHeader) *digest.Digest {
	f, err := fileHeader.Open()
	if err != nil {
		return nil
	}
	defer f.Close()

	return digest.New(digest.AlgorithmMD5, digest.MD5FromReader(f))
}

// importObjectToBackend uses to import object to backend.
func (o *objectStorage) importObjectToBackend(ctx context.Context, bucketName, objectKey string, dgst *digest.Digest, fileHeader *multipart.FileHeader, client objectstorage.ObjectStorage) error {
	f, err := fileHeader.Open()
	if err != nil {
		return err
	}
	defer f.Close()

	if err := client.CreateObject(ctx, bucketName, objectKey, dgst.String(), f); err != nil {
		return err
	}
	return nil
}

// importObjectToSeedPeers uses to import object to local storage.
func (o *objectStorage) importObjectToLocalStorage(ctx context.Context, taskID, peerID string, fileHeader *multipart.FileHeader) error {
	f, err := fileHeader.Open()
	if err != nil {
		return nil
	}
	defer f.Close()

	meta := storage.PeerTaskMetadata{
		TaskID: taskID,
		PeerID: peerID,
	}

	// Register task.
	tsd, err := o.storageManager.RegisterTask(ctx, &storage.RegisterTaskRequest{
		PeerTaskMetadata: meta,
	})
	if err != nil {
		return err
	}

	// Import task data to dfdaemon.
	if err := o.peerTaskManager.GetPieceManager().Import(ctx, meta, tsd, fileHeader.Size, f); err != nil {
		return err
	}

	return nil
}

// importObjectToSeedPeers uses to import object to available seed peers.
func (o *objectStorage) importObjectToSeedPeers(ctx context.Context, bucketName, objectKey, filter string, mode int, fileHeader *multipart.FileHeader, maxReplicas int, log *logger.SugaredLoggerOnWith) error {
	schedulers, err := o.dynconfig.GetSchedulers()
	if err != nil {
		return err
	}

	var seedPeerHosts []string
	for _, scheduler := range schedulers {
		for _, seedPeer := range scheduler.SeedPeers {
			if o.config.Host.AdvertiseIP != seedPeer.Ip && seedPeer.ObjectStoragePort > 0 {
				seedPeerHosts = append(seedPeerHosts, fmt.Sprintf("%s:%d", seedPeer.Ip, seedPeer.ObjectStoragePort))
			}
		}
	}
	seedPeerHosts = pkgstrings.Unique(seedPeerHosts)

	var replicas int
	for _, seedPeerHost := range seedPeerHosts {
		log.Infof("import object %s to seed peer %s", objectKey, seedPeerHost)
		if err := o.importObjectToSeedPeer(ctx, seedPeerHost, bucketName, objectKey, filter, mode, fileHeader); err != nil {
			log.Errorf("import object %s to seed peer %s failed: %s", objectKey, seedPeerHost, err)
			continue
		}

		replicas++
		if replicas >= maxReplicas {
			break
		}
	}

	log.Infof("import %d object %s to seed peers", replicas, objectKey)
	return nil
}

// importObjectToSeedPeer uses to import object to seed peer.
func (o *objectStorage) importObjectToSeedPeer(ctx context.Context, seedPeerHost, bucketName, objectKey, filter string, mode int, fileHeader *multipart.FileHeader) error {
	f, err := fileHeader.Open()
	if err != nil {
		return err
	}
	defer f.Close()

	body := &bytes.Buffer{}
	writer := multipart.NewWriter(body)

	if err := writer.WriteField("key", objectKey); err != nil {
		return err
	}

	if err := writer.WriteField("mode", fmt.Sprint(mode)); err != nil {
		return err
	}

	if filter != "" {
		if err := writer.WriteField("filter", filter); err != nil {
			return err
		}
	}

	part, err := writer.CreateFormFile("file", fileHeader.Filename)
	if err != nil {
		return err
	}

	if _, err := io.Copy(part, f); err != nil {
		return err
	}

	if err := writer.Close(); err != nil {
		return err
	}

	u := url.URL{
		Scheme: "http",
		Host:   seedPeerHost,
		Path:   filepath.Join("buckets", bucketName, "objects"),
	}

	req, err := http.NewRequestWithContext(ctx, http.MethodPost, u.String(), body)
	if err != nil {
		return err
	}
	req.Header.Add(headers.ContentType, writer.FormDataContentType())

	resp, err := http.DefaultClient.Do(req)
	if err != nil {
		return err
	}
	defer resp.Body.Close()

<<<<<<< HEAD
	if resp.StatusCode < http.StatusOK || resp.StatusCode >= http.StatusBadRequest {
		return fmt.Errorf("%v: %v", targetURL.String(), resp.Status)
=======
	if resp.StatusCode/100 != 2 {
		return fmt.Errorf("bad response status %s", resp.Status)
>>>>>>> 7550a061
	}

	return nil
}

// client uses to generate client of object storage.
func (o *objectStorage) client() (objectstorage.ObjectStorage, error) {
	config, err := o.dynconfig.GetObjectStorage()
	if err != nil {
		return nil, err
	}

	client, err := objectstorage.New(config.Name, config.Region, config.Endpoint, config.AccessKey, config.SecretKey)
	if err != nil {
		return nil, err
	}

	return client, nil
}

// parseRangeHeader uses to parse range http header for dragonfly.
func (o *objectStorage) parseRangeHeader(rangeHeader string) ([]clientutil.Range, error) {
	ranges, err := clientutil.ParseRange(rangeHeader, math.MaxInt)
	if err != nil {
		return nil, err
	}

	if len(ranges) > 1 {
		return nil, errors.New("multiple range is not supported")
	}

	if len(ranges) == 0 {
		return nil, errors.New("zero range is not supported")
	}

	return ranges, nil
}<|MERGE_RESOLUTION|>--- conflicted
+++ resolved
@@ -616,13 +616,8 @@
 	}
 	defer resp.Body.Close()
 
-<<<<<<< HEAD
-	if resp.StatusCode < http.StatusOK || resp.StatusCode >= http.StatusBadRequest {
-		return fmt.Errorf("%v: %v", targetURL.String(), resp.Status)
-=======
 	if resp.StatusCode/100 != 2 {
 		return fmt.Errorf("bad response status %s", resp.Status)
->>>>>>> 7550a061
 	}
 
 	return nil
