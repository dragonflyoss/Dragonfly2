/*
 *     Copyright 2020 The Dragonfly Authors
 *
 * Licensed under the Apache License, Version 2.0 (the "License");
 * you may not use this file except in compliance with the License.
 * You may obtain a copy of the License at
 *
 *      http://www.apache.org/licenses/LICENSE-2.0
 *
 * Unless required by applicable law or agreed to in writing, software
 * distributed under the License is distributed on an "AS IS" BASIS,
 * WITHOUT WARRANTIES OR CONDITIONS OF ANY KIND, either express or implied.
 * See the License for the specific language governing permissions and
 * limitations under the License.
 */

package rpcserver

import (
	"context"
	"fmt"
	"strings"

	"go.opentelemetry.io/otel"
	"go.opentelemetry.io/otel/trace"
	"google.golang.org/grpc"

	"d7y.io/dragonfly/v2/cdn/config"
	cdnerrors "d7y.io/dragonfly/v2/cdn/errors"
	"d7y.io/dragonfly/v2/cdn/supervisor"
	"d7y.io/dragonfly/v2/cdn/types"
	"d7y.io/dragonfly/v2/internal/dferrors"
	logger "d7y.io/dragonfly/v2/internal/dflog"
	"d7y.io/dragonfly/v2/internal/idgen"
	"d7y.io/dragonfly/v2/pkg/rpc/base"
	"d7y.io/dragonfly/v2/pkg/rpc/cdnsystem"
	cdnserver "d7y.io/dragonfly/v2/pkg/rpc/cdnsystem/server"
	"d7y.io/dragonfly/v2/pkg/util/hostutils"
	"d7y.io/dragonfly/v2/pkg/util/stringutils"
)

var tracer = otel.Tracer("cdn-server")

type server struct {
	*grpc.Server
	taskMgr supervisor.SeedTaskMgr
	cfg     *config.Config
}

// New returns a new Manager Object.
func New(cfg *config.Config, taskMgr supervisor.SeedTaskMgr, opts ...grpc.ServerOption) (*grpc.Server, error) {
	svr := &server{
		taskMgr: taskMgr,
		cfg:     cfg,
	}

	svr.Server = cdnserver.New(svr, opts...)
	return svr.Server, nil
}

func constructRegisterRequest(req *cdnsystem.SeedRequest) *types.TaskRegisterRequest {
	meta := req.UrlMeta
	header := make(map[string]string)
	if meta != nil {
		if !stringutils.IsBlank(meta.Digest) {
			header["digest"] = meta.Digest
		}
		if !stringutils.IsBlank(meta.Range) {
			header["range"] = meta.Range
		}
		for k, v := range meta.Header {
			header[k] = v
		}
	}
	return &types.TaskRegisterRequest{
		Header: header,
		URL:    req.Url,
		Digest: header["digest"],
		TaskID: req.TaskId,
		Filter: strings.Split(req.UrlMeta.Filter, "&"),
	}
}

func (css *server) ObtainSeeds(ctx context.Context, req *cdnsystem.SeedRequest, psc chan<- *cdnsystem.PieceSeed) (err error) {
	var span trace.Span
	ctx, span = tracer.Start(ctx, config.SpanObtainSeeds, trace.WithSpanKind(trace.SpanKindServer))
	defer span.End()
	span.SetAttributes(config.AttributeObtainSeedsRequest.String(req.String()))
	span.SetAttributes(config.AttributeTaskID.String(req.TaskId))
	logger.Infof("obtain seeds request: %+v", req)
	defer func() {
		if r := recover(); r != nil {
			err = dferrors.Newf(base.Code_UnknownError, "obtain task(%s) seeds encounter an panic: %v", req.TaskId, r)
			span.RecordError(err)
			logger.WithTaskID(req.TaskId).Errorf("%v", err)
		}
		logger.Infof("seeds task %s result success: %t", req.TaskId, err == nil)
	}()
<<<<<<< HEAD
	registerRequest := constructRegisterRequest(req)
=======
	registerRequest, err := constructRegisterRequest(req)
	if err != nil {
		err = dferrors.Newf(base.Code_BadRequest, "bad seed request for task(%s): %v", req.TaskId, err)
		span.RecordError(err)
		return err
	}
>>>>>>> 204cc960
	// register task
	pieceChan, err := css.taskMgr.Register(ctx, registerRequest)
	if err != nil {
		if cdnerrors.IsResourcesLacked(err) {
			err = dferrors.Newf(base.Code_ResourceLacked, "resources lacked for task(%s): %v", req.TaskId, err)
			span.RecordError(err)
			return err
		}
<<<<<<< HEAD
		err = dferrors.Newf(base.Code_CdnTaskRegistryFail, "failed to register seed task(%s): %v", req.TaskId, err)
=======
		err = dferrors.Newf(base.Code_CDNTaskRegistryFail, "failed to register seed task(%s): %v", req.TaskId, err)
>>>>>>> 204cc960
		span.RecordError(err)
		return err
	}
	peerID := idgen.CDNPeerID(css.cfg.AdvertiseIP)
	for piece := range pieceChan {
		psc <- &cdnsystem.PieceSeed{
			PeerId:   peerID,
			HostUuid: idgen.CDNHostID(hostutils.FQDNHostname, int32(css.cfg.ListenPort)),
			PieceInfo: &base.PieceInfo{
				PieceNum:    int32(piece.PieceNum),
				RangeStart:  piece.PieceRange.StartIndex,
				RangeSize:   piece.PieceLen,
				PieceMd5:    piece.PieceMd5,
				PieceOffset: piece.OriginRange.StartIndex,
				PieceStyle:  base.PieceStyle(piece.PieceStyle),
			},
			Done: false,
		}
	}
	task, err := css.taskMgr.Get(req.TaskId)
	if err != nil {
<<<<<<< HEAD
		err = dferrors.Newf(base.Code_CdnError, "failed to get task(%s): %v", req.TaskId, err)
=======
		err = dferrors.Newf(base.Code_CDNError, "failed to get task(%s): %v", req.TaskId, err)
>>>>>>> 204cc960
		span.RecordError(err)
		return err
	}
	if !task.IsSuccess() {
<<<<<<< HEAD
		err = dferrors.Newf(base.Code_CdnTaskDownloadFail, "task(%s) status error , status: %s", req.TaskId, task.CdnStatus)
=======
		err = dferrors.Newf(base.Code_CDNTaskDownloadFail, "task(%s) status error , status: %s", req.TaskId, task.CdnStatus)
>>>>>>> 204cc960
		span.RecordError(err)
		return err
	}
	psc <- &cdnsystem.PieceSeed{
		PeerId:          peerID,
		HostUuid:        idgen.CDNHostID(hostutils.FQDNHostname, int32(css.cfg.ListenPort)),
		Done:            true,
		ContentLength:   task.SourceFileLength,
		TotalPieceCount: task.PieceTotal,
	}
	return nil
}

func (css *server) GetPieceTasks(ctx context.Context, req *base.PieceTaskRequest) (piecePacket *base.PiecePacket, err error) {
	var span trace.Span
	ctx, span = tracer.Start(ctx, config.SpanGetPieceTasks, trace.WithSpanKind(trace.SpanKindServer))
	defer span.End()
	span.SetAttributes(config.AttributeGetPieceTasksRequest.String(req.String()))
	span.SetAttributes(config.AttributeTaskID.String(req.TaskId))
	defer func() {
		if r := recover(); r != nil {
			err = dferrors.Newf(base.Code_UnknownError, "get task(%s) piece tasks encounter an panic: %v", req.TaskId, r)
			span.RecordError(err)
			logger.WithTaskID(req.TaskId).Errorf("%v", err)
		}
	}()
	logger.Infof("get piece tasks: %+v", req)
<<<<<<< HEAD
	task, err := css.taskMgr.Get(req.TaskId)
	if err != nil {
		if cdnerrors.IsDataNotFound(err) {
			err = dferrors.Newf(base.Code_CdnTaskNotFound, "failed to get task(%s) from cdn: %v", req.TaskId, err)
			span.RecordError(err)
			return nil, err
		}
		err = dferrors.Newf(base.Code_CdnError, "failed to get task(%s) from cdn: %v", req.TaskId, err)
=======
	if err := checkPieceTasksRequestParams(req); err != nil {
		err = dferrors.Newf(base.Code_BadRequest, "failed to validate seed request for task(%s): %v", req.TaskId, err)
		span.RecordError(err)
		return nil, err
	}
	task, err := css.taskMgr.Get(req.TaskId)
	if err != nil {
		if cdnerrors.IsDataNotFound(err) {
			err = dferrors.Newf(base.Code_CDNTaskNotFound, "failed to get task(%s) from cdn: %v", req.TaskId, err)
			span.RecordError(err)
			return nil, err
		}
		err = dferrors.Newf(base.Code_CDNError, "failed to get task(%s) from cdn: %v", req.TaskId, err)
>>>>>>> 204cc960
		span.RecordError(err)
		return nil, err
	}
	if task.IsError() {
<<<<<<< HEAD
		err = dferrors.Newf(base.Code_CdnTaskDownloadFail, "fail to download task(%s), cdnStatus: %s", task.TaskID, task.CdnStatus)
=======
		err = dferrors.Newf(base.Code_CDNTaskDownloadFail, "fail to download task(%s), cdnStatus: %s", task.TaskID, task.CdnStatus)
>>>>>>> 204cc960
		span.RecordError(err)
		return nil, err
	}
	pieces, err := css.taskMgr.GetPieces(ctx, req.TaskId)
	if err != nil {
<<<<<<< HEAD
		err = dferrors.Newf(base.Code_CdnError, "failed to get pieces of task(%s) from cdn: %v", task.TaskID, err)
=======
		err = dferrors.Newf(base.Code_CDNError, "failed to get pieces of task(%s) from cdn: %v", task.TaskID, err)
>>>>>>> 204cc960
		span.RecordError(err)
		return nil, err
	}
	pieceInfos := make([]*base.PieceInfo, 0)
	var count uint32 = 0
	for _, piece := range pieces {
		if piece.PieceNum >= req.StartNum && (count < req.Limit || req.Limit == 0) {
			p := &base.PieceInfo{
				PieceNum:    int32(piece.PieceNum),
				RangeStart:  piece.PieceRange.StartIndex,
				RangeSize:   piece.PieceLen,
				PieceMd5:    piece.PieceMd5,
				PieceOffset: piece.OriginRange.StartIndex,
				PieceStyle:  base.PieceStyle(piece.PieceStyle),
			}
			pieceInfos = append(pieceInfos, p)
			count++
		}
	}
	pp := &base.PiecePacket{
		TaskId:        req.TaskId,
		DstPid:        req.DstPid,
		DstAddr:       fmt.Sprintf("%s:%d", css.cfg.AdvertiseIP, css.cfg.DownloadPort),
		PieceInfos:    pieceInfos,
		TotalPiece:    task.PieceTotal,
		ContentLength: task.SourceFileLength,
		PieceMd5Sign:  task.PieceMd5Sign,
	}
	span.SetAttributes(config.AttributePiecePacketResult.String(pp.String()))
	return pp, nil
}<|MERGE_RESOLUTION|>--- conflicted
+++ resolved
@@ -96,16 +96,7 @@
 		}
 		logger.Infof("seeds task %s result success: %t", req.TaskId, err == nil)
 	}()
-<<<<<<< HEAD
 	registerRequest := constructRegisterRequest(req)
-=======
-	registerRequest, err := constructRegisterRequest(req)
-	if err != nil {
-		err = dferrors.Newf(base.Code_BadRequest, "bad seed request for task(%s): %v", req.TaskId, err)
-		span.RecordError(err)
-		return err
-	}
->>>>>>> 204cc960
 	// register task
 	pieceChan, err := css.taskMgr.Register(ctx, registerRequest)
 	if err != nil {
@@ -114,11 +105,7 @@
 			span.RecordError(err)
 			return err
 		}
-<<<<<<< HEAD
-		err = dferrors.Newf(base.Code_CdnTaskRegistryFail, "failed to register seed task(%s): %v", req.TaskId, err)
-=======
 		err = dferrors.Newf(base.Code_CDNTaskRegistryFail, "failed to register seed task(%s): %v", req.TaskId, err)
->>>>>>> 204cc960
 		span.RecordError(err)
 		return err
 	}
@@ -140,20 +127,12 @@
 	}
 	task, err := css.taskMgr.Get(req.TaskId)
 	if err != nil {
-<<<<<<< HEAD
-		err = dferrors.Newf(base.Code_CdnError, "failed to get task(%s): %v", req.TaskId, err)
-=======
 		err = dferrors.Newf(base.Code_CDNError, "failed to get task(%s): %v", req.TaskId, err)
->>>>>>> 204cc960
 		span.RecordError(err)
 		return err
 	}
 	if !task.IsSuccess() {
-<<<<<<< HEAD
-		err = dferrors.Newf(base.Code_CdnTaskDownloadFail, "task(%s) status error , status: %s", req.TaskId, task.CdnStatus)
-=======
 		err = dferrors.Newf(base.Code_CDNTaskDownloadFail, "task(%s) status error , status: %s", req.TaskId, task.CdnStatus)
->>>>>>> 204cc960
 		span.RecordError(err)
 		return err
 	}
@@ -181,21 +160,6 @@
 		}
 	}()
 	logger.Infof("get piece tasks: %+v", req)
-<<<<<<< HEAD
-	task, err := css.taskMgr.Get(req.TaskId)
-	if err != nil {
-		if cdnerrors.IsDataNotFound(err) {
-			err = dferrors.Newf(base.Code_CdnTaskNotFound, "failed to get task(%s) from cdn: %v", req.TaskId, err)
-			span.RecordError(err)
-			return nil, err
-		}
-		err = dferrors.Newf(base.Code_CdnError, "failed to get task(%s) from cdn: %v", req.TaskId, err)
-=======
-	if err := checkPieceTasksRequestParams(req); err != nil {
-		err = dferrors.Newf(base.Code_BadRequest, "failed to validate seed request for task(%s): %v", req.TaskId, err)
-		span.RecordError(err)
-		return nil, err
-	}
 	task, err := css.taskMgr.Get(req.TaskId)
 	if err != nil {
 		if cdnerrors.IsDataNotFound(err) {
@@ -204,26 +168,17 @@
 			return nil, err
 		}
 		err = dferrors.Newf(base.Code_CDNError, "failed to get task(%s) from cdn: %v", req.TaskId, err)
->>>>>>> 204cc960
 		span.RecordError(err)
 		return nil, err
 	}
 	if task.IsError() {
-<<<<<<< HEAD
-		err = dferrors.Newf(base.Code_CdnTaskDownloadFail, "fail to download task(%s), cdnStatus: %s", task.TaskID, task.CdnStatus)
-=======
 		err = dferrors.Newf(base.Code_CDNTaskDownloadFail, "fail to download task(%s), cdnStatus: %s", task.TaskID, task.CdnStatus)
->>>>>>> 204cc960
 		span.RecordError(err)
 		return nil, err
 	}
 	pieces, err := css.taskMgr.GetPieces(ctx, req.TaskId)
 	if err != nil {
-<<<<<<< HEAD
-		err = dferrors.Newf(base.Code_CdnError, "failed to get pieces of task(%s) from cdn: %v", task.TaskID, err)
-=======
 		err = dferrors.Newf(base.Code_CDNError, "failed to get pieces of task(%s) from cdn: %v", task.TaskID, err)
->>>>>>> 204cc960
 		span.RecordError(err)
 		return nil, err
 	}
