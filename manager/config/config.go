--- conflicted
+++ resolved
@@ -5,80 +5,48 @@
 )
 
 type Config struct {
-<<<<<<< HEAD
-	base.Options  `yaml:",inline" mapstructure:",squash"`
-	Server        *ServerConfig        `yaml:"server" mapstructure:"server"`
-	ConfigService *ConfigServiceConfig `yaml:"config-service" mapstructure:"config-service"`
-	Stores        []*StoreConfig       `yaml:"stores" mapstructure:"stores"`
+	base.Options `yaml:",inline" mapstructure:",squash"`
+	Server       *ServerConfig    `yaml:"server" mapstructure:"server"`
+	Configure    *ConfigureConfig `yaml:"configure" mapstructure:"configure"`
+	Stores       []*StoreConfig   `yaml:"stores" mapstructure:"stores"`
+	HostService  *HostService     `yaml:"host-service" mapstructure:"host-service"`
 }
 
 type ServerConfig struct {
-	IP   string `yaml:"ip,omitempty" mapstructure:"ip,omitempty"`
+	IP   string `yaml:"ip" mapstructure:"ip"`
 	Port int    `yaml:"port" mapstructure:"port"`
-=======
-	Console     bool             `yaml:"console"`
-	Verbose     bool             `yaml:"verbose"`
-	PProfPort   int              `yaml:"pprofPort"`
-	Server      *ServerConfig    `yaml:"server"`
-	Configure   *ConfigureConfig `yaml:"configure"`
-	Stores      []*StoreConfig   `yaml:"stores"`
-	HostService *HostService     `yaml:"host-service"`
-}
-
-type ServerConfig struct {
-	IP   string `yaml:"ip"`
-	Port int    `yaml:"port"`
->>>>>>> dd2ceed6
 }
 
 type ConfigureConfig struct {
-	StoreName string `yaml:"store-name"`
+	StoreName string `yaml:"store-name" mapstructure:"store-name"`
 }
 
 type MysqlConfig struct {
-<<<<<<< HEAD
 	User     string `yaml:"user" mapstructure:"user"`
 	Password string `yaml:"password" mapstructure:"password"`
 	IP       string `yaml:"ip" mapstructure:"ip"`
 	Port     int    `yaml:"port" mapstructure:"port"`
 	Db       string `yaml:"db" mapstructure:"db"`
-	Table    string `yaml:"table" mapstructure:"table"`
-=======
-	User     string `yaml:"user"`
-	Password string `yaml:"password"`
-	IP       string `yaml:"ip"`
-	Port     int    `yaml:"port"`
-	Db       string `yaml:"db"`
->>>>>>> dd2ceed6
 }
 
 type OssConfig struct {
 }
 
 type StoreConfig struct {
-	Name  string       `yaml:"name"`
-	Type  string       `yaml:"type"`
-	Mysql *MysqlConfig `yaml:"mysql,omitempty"`
-	Oss   *OssConfig   `yaml:"oss,omitempty"`
+	Name  string       `yaml:"name" mapstructure:"name"`
+	Type  string       `yaml:"type" mapstructure:"type"`
+	Mysql *MysqlConfig `yaml:"mysql,omitempty" mapstructure:"mysql,omitempty"`
+	Oss   *OssConfig   `yaml:"oss,omitempty" mapstructure:"oss,omitempty"`
 }
 
-<<<<<<< HEAD
-type StoreConfig struct {
-	Name   string        `yaml:"name" mapstructure:"name"`
-	Type   string        `yaml:"type" mapstructure:"type"`
-	Mysql  *MysqlConfig  `yaml:"mysql,omitempty" mapstructure:"mysql,omitempty"`
-	Oss    *OssConfig    `yaml:"oss,omitempty" mapstructure:"oss,omitempty"`
-	Memory *MemoryConfig `yaml:"memory,omitempty" mapstructure:"memory,omitempty"`
-=======
 type HostService struct {
 }
 
 type SkylineService struct {
-	Domain    string `yaml:"domain"`
-	AppName   string `yaml:"app-name"`
-	Account   string `yaml:"account"`
-	AccessKey string `yaml:"access-key"`
->>>>>>> dd2ceed6
+	Domain    string `yaml:"domain" mapstructure:"domain"`
+	AppName   string `yaml:"app-name" mapstructure:"app-name"`
+	Account   string `yaml:"account" mapstructure:"account"`
+	AccessKey string `yaml:"access-key" mapstructure:"access-key"`
 }
 
 func New() *Config {
