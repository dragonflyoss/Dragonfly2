/*
 *     Copyright 2020 The Dragonfly Authors
 *
 * Licensed under the Apache License, Version 2.0 (the "License");
 * you may not use this file except in compliance with the License.
 * You may obtain a copy of the License at
 *
 *      http://www.apache.org/licenses/LICENSE-2.0
 *
 * Unless required by applicable law or agreed to in writing, software
 * distributed under the License is distributed on an "AS IS" BASIS,
 * WITHOUT WARRANTIES OR CONDITIONS OF ANY KIND, either express or implied.
 * See the License for the specific language governing permissions and
 * limitations under the License.
 */

package cdn

import (
	"context"
<<<<<<< HEAD
	"encoding/json"
	"strings"

	"d7y.io/dragonfly/v2/cdnsystem/store"
=======
	"d7y.io/dragonfly/v2/cdnsystem/daemon/mgr/cdn/storage"
>>>>>>> 8a6e9e2a
	"d7y.io/dragonfly/v2/cdnsystem/types"
	"d7y.io/dragonfly/v2/cdnsystem/util"
	logger "d7y.io/dragonfly/v2/pkg/dflog"
	"d7y.io/dragonfly/v2/pkg/util/digestutils"
	"d7y.io/dragonfly/v2/pkg/util/stringutils"
	"fmt"
	"github.com/pkg/errors"
)

// fileMetaDataManager manages the meta file and piece meta file of each TaskId.
type metaDataManager struct {
	fileStore       storage.StorageMgr
	fileMetaLocker  *util.LockerPool
	pieceMetaLocker *util.LockerPool
}

func newFileMetaDataManager(storeMgr storage.StorageMgr) *metaDataManager {
	return &metaDataManager{
		fileStore:       storeMgr,
		fileMetaLocker:  util.NewLockerPool(),
		pieceMetaLocker: util.NewLockerPool(),
	}
}

// writeFileMetaDataByTask stores the metadata of task by task to storage.
func (mm *metaDataManager) writeFileMetaDataByTask(ctx context.Context, task *types.SeedTask) (*storage.FileMetaData,
	error) {
	metaData := &storage.FileMetaData{
		TaskId:          task.TaskId,
		TaskURL:         task.TaskUrl,
		PieceSize:       task.PieceSize,
		SourceFileLen:   task.SourceFileLength,
		AccessTime:      getCurrentTimeMillisFunc(),
		CdnFileLength:   task.CdnFileLength,
		TotalPieceCount: task.PieceTotal,
	}

	if err := mm.fileStore.WriteFileMetaData(ctx, task.TaskId, metaData); err != nil {
		return nil, errors.Wrapf(err, "failed to write file metadata to storage")
	}

	return metaData, nil
}

// updateAccessTime update access and interval
func (mm *metaDataManager) updateAccessTime(ctx context.Context, taskId string, accessTime int64) error {
	mm.fileMetaLocker.GetLock(taskId, false)
	defer mm.fileMetaLocker.ReleaseLock(taskId, false)

	originMetaData, err := mm.readFileMetaData(ctx, taskId)
	if err != nil {
		return err
	}
	// access interval
	interval := accessTime - originMetaData.AccessTime
	originMetaData.Interval = interval
	if interval <= 0 {
		logger.WithTaskID(taskId).Warnf("file hit interval:%d", interval)
		originMetaData.Interval = 0
	}

	originMetaData.AccessTime = accessTime

	return mm.fileStore.WriteFileMetaData(ctx, taskId, originMetaData)
}

func (mm *metaDataManager) updateExpireInfo(ctx context.Context, taskId string, expireInfo map[string]string) error {
	mm.fileMetaLocker.GetLock(taskId, false)
	defer mm.fileMetaLocker.ReleaseLock(taskId, false)

	originMetaData, err := mm.readFileMetaData(ctx, taskId)
	if err != nil {
		return err
	}

	originMetaData.ExpireInfo = expireInfo

	return mm.fileStore.WriteFileMetaData(ctx, taskId, originMetaData)
}

func (mm *metaDataManager) updateStatusAndResult(ctx context.Context, taskId string,
	metaData *storage.FileMetaData) error {
	mm.fileMetaLocker.GetLock(taskId, false)
	defer mm.fileMetaLocker.ReleaseLock(taskId, false)

	originMetaData, err := mm.readFileMetaData(ctx, taskId)
	if err != nil {
		return err
	}

	originMetaData.Finish = metaData.Finish
	originMetaData.Success = metaData.Success
	if originMetaData.Success {
		originMetaData.CdnFileLength = metaData.CdnFileLength
		originMetaData.SourceFileLen = metaData.SourceFileLen
		if metaData.TotalPieceCount > 0 {
			originMetaData.TotalPieceCount = metaData.TotalPieceCount
		}
		if !stringutils.IsBlank(metaData.SourceRealMd5) {
			originMetaData.SourceRealMd5 = metaData.SourceRealMd5
		}
		if !stringutils.IsBlank(metaData.PieceMd5Sign) {
			originMetaData.PieceMd5Sign = metaData.PieceMd5Sign
		}
	}
	return mm.fileStore.WriteFileMetaData(ctx, taskId, originMetaData)
}

// appendPieceMetaData append piece meta info to storage
func (mm *metaDataManager) appendPieceMetaData(ctx context.Context, taskId string,
	record *storage.PieceMetaRecord) error {
	mm.pieceMetaLocker.GetLock(taskId, false)
	defer mm.pieceMetaLocker.ReleaseLock(taskId, false)
	// write to the storage
	return mm.fileStore.AppendPieceMetaData(ctx, taskId, record)
}

<<<<<<< HEAD
// writePieceMetaRecords writes the piece meta data to storage.
func (pmm *metaDataManager) appendPieceMetaIntegrityData(ctx context.Context, taskID, fileMD5 string) error {
	pmm.pieceMetaLocker.GetLock(taskID, false)
	defer pmm.pieceMetaLocker.ReleaseLock(taskID, false)
	pieceMetaRecords, err := pmm.readPieceMetaRecordsWithoutCheck(ctx, taskID)
	if err != nil {
		return errors.Wrapf(err, "failed to read piece meta records")
	}
	pieceMetaStrs := make([]string, 0, len(pieceMetaRecords)+2)
	for _, record := range pieceMetaRecords {
		pieceMetaStrs = append(pieceMetaStrs, getPieceMetaValue(record))
	}
	pieceMetaStrs = append(pieceMetaStrs, fileMD5)
	pieceStr := strings.Join([]string{fileMD5, digestutils.Sha256(pieceMetaStrs...)}, "\n")
	return pmm.fileStore.AppendBytes(ctx, getPieceMetaDataRawFunc(taskID), []byte(pieceStr))
}

// readAndCheckPieceMetaRecords reads pieceMetaRecords from storage and check data integrity by the md5 file of the taskID
func (pmm *metaDataManager) readAndCheckPieceMetaRecords(ctx context.Context, taskID, fileMD5 string) ([]*pieceMetaRecord, error) {
	pmm.pieceMetaLocker.GetLock(taskID, true)
	defer pmm.pieceMetaLocker.ReleaseLock(taskID, true)

	bytes, err := pmm.fileStore.GetBytes(ctx, getPieceMetaDataRawFunc(taskID))
	if err != nil {
		return nil, err
	}
	pieceMetaRecords := strings.Split(strings.TrimSpace(string(bytes)), "\n")
	piecesLength := len(pieceMetaRecords)
	if piecesLength < 3 {
		return nil, errors.Errorf("piece meta file content line count is invalid, at least 3, but actually only %d", piecesLength)
	}
	// validate the fileMD5
	realFileMD5 := pieceMetaRecords[piecesLength-2]
	if realFileMD5 != fileMD5 {
		return nil, errors.Errorf("failed to check the fileMD5, expected: %s, real: %s", fileMD5, realFileMD5)
	}
	piecesWithoutSha1Value := pieceMetaRecords[:piecesLength-1]
	expectedSha1Value := digestutils.Sha256(piecesWithoutSha1Value...)
	realSha1Value := pieceMetaRecords[piecesLength-1]
	if expectedSha1Value != realSha1Value {
		return nil, errors.Errorf("failed to validate the SHA-1 checksum of piece meta records, expected: %s, real: %s", expectedSha1Value, realSha1Value)
	}
	var result = make([]*pieceMetaRecord, 0, piecesLength-2)
	for _, pieceStr := range pieceMetaRecords[:piecesLength-2] {
		record, err := getPieceMetaRecord(pieceStr)
		if err != nil {
			return nil, errors.Wrap(err, "failed to get piece meta record")
		}
		result = append(result, record)
=======
// readAndCheckPieceMetaRecords reads pieceMetaRecords from storage and check data integrity by the md5 file of the TaskId
func (mm *metaDataManager) readAndCheckPieceMetaRecords(ctx context.Context, taskId,
	pieceMd5Sign string) ([]*storage.PieceMetaRecord, error) {
	mm.pieceMetaLocker.GetLock(taskId, true)
	defer mm.pieceMetaLocker.ReleaseLock(taskId, true)
	md5Sign, pieceMetaRecords , err := mm.getPieceMd5Sign(ctx, taskId)
	if err != nil {
		return nil, err
	}
	if md5Sign != pieceMd5Sign {
		return nil, fmt.Errorf("check piece meta data integrity fail, expectMd5Sign:%s, actualMd5Sign:%s", pieceMd5Sign,
			md5Sign)
>>>>>>> 8a6e9e2a
	}
	return pieceMetaRecords, nil
}

// readPieceMetaRecordsWithoutCheck reads pieceMetaRecords from storage and without check data integrity
func (mm *metaDataManager) readPieceMetaRecordsWithoutCheck(ctx context.Context,
	taskId string) ([]*storage.PieceMetaRecord, error) {
	mm.pieceMetaLocker.GetLock(taskId, true)
	defer mm.pieceMetaLocker.ReleaseLock(taskId, true)
	return mm.fileStore.ReadPieceMetaRecords(ctx, taskId)
}

func (mm *metaDataManager) getPieceMd5Sign(ctx context.Context, taskId string) (string, []*storage.PieceMetaRecord, error) {
	pieceMetaRecords, err := mm.fileStore.ReadPieceMetaRecords(ctx, taskId)
	if err != nil {
		return "", nil, errors.Wrapf(err, "failed to read piece meta file")
	}
	var pieceMd5 []string
	for _, piece := range pieceMetaRecords {
		pieceMd5 = append(pieceMd5, piece.Md5)
	}
<<<<<<< HEAD
	return digestutils.Sha256(pieceMd5...),nil
=======
	return digest.Sha1(pieceMd5), pieceMetaRecords , nil
>>>>>>> 8a6e9e2a
}

func (mm *metaDataManager) readFileMetaData(ctx context.Context, taskId string) (*storage.FileMetaData, error) {
	if fileMeta, err := mm.fileStore.ReadFileMetaData(ctx, taskId); err != nil {
		return nil, errors.Wrapf(err, "failed to read file metadata from storage")
	} else {
		return fileMeta, nil
	}
}<|MERGE_RESOLUTION|>--- conflicted
+++ resolved
@@ -18,14 +18,7 @@
 
 import (
 	"context"
-<<<<<<< HEAD
-	"encoding/json"
-	"strings"
-
-	"d7y.io/dragonfly/v2/cdnsystem/store"
-=======
 	"d7y.io/dragonfly/v2/cdnsystem/daemon/mgr/cdn/storage"
->>>>>>> 8a6e9e2a
 	"d7y.io/dragonfly/v2/cdnsystem/types"
 	"d7y.io/dragonfly/v2/cdnsystem/util"
 	logger "d7y.io/dragonfly/v2/pkg/dflog"
@@ -143,57 +136,6 @@
 	return mm.fileStore.AppendPieceMetaData(ctx, taskId, record)
 }
 
-<<<<<<< HEAD
-// writePieceMetaRecords writes the piece meta data to storage.
-func (pmm *metaDataManager) appendPieceMetaIntegrityData(ctx context.Context, taskID, fileMD5 string) error {
-	pmm.pieceMetaLocker.GetLock(taskID, false)
-	defer pmm.pieceMetaLocker.ReleaseLock(taskID, false)
-	pieceMetaRecords, err := pmm.readPieceMetaRecordsWithoutCheck(ctx, taskID)
-	if err != nil {
-		return errors.Wrapf(err, "failed to read piece meta records")
-	}
-	pieceMetaStrs := make([]string, 0, len(pieceMetaRecords)+2)
-	for _, record := range pieceMetaRecords {
-		pieceMetaStrs = append(pieceMetaStrs, getPieceMetaValue(record))
-	}
-	pieceMetaStrs = append(pieceMetaStrs, fileMD5)
-	pieceStr := strings.Join([]string{fileMD5, digestutils.Sha256(pieceMetaStrs...)}, "\n")
-	return pmm.fileStore.AppendBytes(ctx, getPieceMetaDataRawFunc(taskID), []byte(pieceStr))
-}
-
-// readAndCheckPieceMetaRecords reads pieceMetaRecords from storage and check data integrity by the md5 file of the taskID
-func (pmm *metaDataManager) readAndCheckPieceMetaRecords(ctx context.Context, taskID, fileMD5 string) ([]*pieceMetaRecord, error) {
-	pmm.pieceMetaLocker.GetLock(taskID, true)
-	defer pmm.pieceMetaLocker.ReleaseLock(taskID, true)
-
-	bytes, err := pmm.fileStore.GetBytes(ctx, getPieceMetaDataRawFunc(taskID))
-	if err != nil {
-		return nil, err
-	}
-	pieceMetaRecords := strings.Split(strings.TrimSpace(string(bytes)), "\n")
-	piecesLength := len(pieceMetaRecords)
-	if piecesLength < 3 {
-		return nil, errors.Errorf("piece meta file content line count is invalid, at least 3, but actually only %d", piecesLength)
-	}
-	// validate the fileMD5
-	realFileMD5 := pieceMetaRecords[piecesLength-2]
-	if realFileMD5 != fileMD5 {
-		return nil, errors.Errorf("failed to check the fileMD5, expected: %s, real: %s", fileMD5, realFileMD5)
-	}
-	piecesWithoutSha1Value := pieceMetaRecords[:piecesLength-1]
-	expectedSha1Value := digestutils.Sha256(piecesWithoutSha1Value...)
-	realSha1Value := pieceMetaRecords[piecesLength-1]
-	if expectedSha1Value != realSha1Value {
-		return nil, errors.Errorf("failed to validate the SHA-1 checksum of piece meta records, expected: %s, real: %s", expectedSha1Value, realSha1Value)
-	}
-	var result = make([]*pieceMetaRecord, 0, piecesLength-2)
-	for _, pieceStr := range pieceMetaRecords[:piecesLength-2] {
-		record, err := getPieceMetaRecord(pieceStr)
-		if err != nil {
-			return nil, errors.Wrap(err, "failed to get piece meta record")
-		}
-		result = append(result, record)
-=======
 // readAndCheckPieceMetaRecords reads pieceMetaRecords from storage and check data integrity by the md5 file of the TaskId
 func (mm *metaDataManager) readAndCheckPieceMetaRecords(ctx context.Context, taskId,
 	pieceMd5Sign string) ([]*storage.PieceMetaRecord, error) {
@@ -206,7 +148,6 @@
 	if md5Sign != pieceMd5Sign {
 		return nil, fmt.Errorf("check piece meta data integrity fail, expectMd5Sign:%s, actualMd5Sign:%s", pieceMd5Sign,
 			md5Sign)
->>>>>>> 8a6e9e2a
 	}
 	return pieceMetaRecords, nil
 }
@@ -228,11 +169,7 @@
 	for _, piece := range pieceMetaRecords {
 		pieceMd5 = append(pieceMd5, piece.Md5)
 	}
-<<<<<<< HEAD
-	return digestutils.Sha256(pieceMd5...),nil
-=======
-	return digest.Sha1(pieceMd5), pieceMetaRecords , nil
->>>>>>> 8a6e9e2a
+	return digestutils.Sha256(pieceMd5...), pieceMetaRecords,nil
 }
 
 func (mm *metaDataManager) readFileMetaData(ctx context.Context, taskId string) (*storage.FileMetaData, error) {
