/*
 *     Copyright 2020 The Dragonfly Authors
 *
 * Licensed under the Apache License, Version 2.0 (the "License");
 * you may not use this file except in compliance with the License.
 * You may obtain a copy of the License at
 *
 *      http://www.apache.org/licenses/LICENSE-2.0
 *
 * Unless required by applicable law or agreed to in writing, software
 * distributed under the License is distributed on an "AS IS" BASIS,
 * WITHOUT WARRANTIES OR CONDITIONS OF ANY KIND, either express or implied.
 * See the License for the specific language governing permissions and
 * limitations under the License.
 */

package cdn

import (
	"crypto/md5"
<<<<<<< HEAD
=======
	"encoding/binary"
	"hash"
	"io"

>>>>>>> 7e3bf58e
	"d7y.io/dragonfly/v2/cdnsystem/cdnerrors"
	"d7y.io/dragonfly/v2/pkg/util/fileutils"
<<<<<<< HEAD
	"encoding/binary"
=======
	"d7y.io/dragonfly/v2/pkg/util/ifaceutils"
>>>>>>> 7e3bf58e
	"github.com/pkg/errors"
)

//checkPieceContent read piece content from reader and check data integrity by pieceMetaRecord
func checkPieceContent(reader io.Reader, pieceRecord *pieceMetaRecord, fileMd5 hash.Hash) error {
	bufSize := int32(256 * 1024)
	pieceLen := pieceRecord.PieceLen
	if pieceLen >0 && pieceLen < bufSize {
		bufSize = pieceLen
	}
	// todo 针对分片格式解析出原始数据来计算fileMd5
	pieceContent := make([]byte, bufSize)
	var curContent int32
	pieceMd5 := md5.New()
	for {
		if curContent+bufSize <= pieceLen {
			if err := binary.Read(reader, binary.BigEndian, pieceContent); err != nil {
				return errors.Wrapf(err, "read file content error")
			}
			curContent += bufSize
			// calculate the md5
			if _, err := pieceMd5.Write(pieceContent); err != nil {
				return errors.Wrapf(err, "write piece content md5 err")
			}

			if !ifaceutils.IsNil(fileMd5) {
				// todo 应该存放原始文件的md5
				if _, err := fileMd5.Write(pieceContent); err != nil {
					return errors.Wrapf(err, "write file content md5 error")
				}
			}
		} else {
			readLen := pieceLen - curContent
			if err := binary.Read(reader, binary.BigEndian, pieceContent[:readLen]); err != nil {
				return errors.Wrapf(err, "read file content error")
			}
			curContent += readLen
			// calculate the md5
			if _, err := pieceMd5.Write(pieceContent[:readLen]); err != nil {
				return errors.Wrapf(err, "write piece content md5 err")
			}
			if !ifaceutils.IsNil(fileMd5) {
				// todo 应该存放原始文件的md5
				if _, err := fileMd5.Write(pieceContent[:readLen]); err != nil {
					return errors.Wrapf(err, "write file content md5 err")
				}
			}
		}
		if curContent >= pieceLen {
			break
		}
	}
	realPieceMd5 := fileutils.GetMd5Sum(pieceMd5, nil)
	// check piece content
	if realPieceMd5 != pieceRecord.Md5 {
		return errors.Wrapf(cdnerrors.ErrPieceMd5CheckFail, "realPieceMd5 md5 (%s), expected md5 (%s)", realPieceMd5, pieceRecord.Md5)
	}
	return nil
}<|MERGE_RESOLUTION|>--- conflicted
+++ resolved
@@ -18,20 +18,13 @@
 
 import (
 	"crypto/md5"
-<<<<<<< HEAD
-=======
 	"encoding/binary"
 	"hash"
 	"io"
 
->>>>>>> 7e3bf58e
 	"d7y.io/dragonfly/v2/cdnsystem/cdnerrors"
 	"d7y.io/dragonfly/v2/pkg/util/fileutils"
-<<<<<<< HEAD
-	"encoding/binary"
-=======
 	"d7y.io/dragonfly/v2/pkg/util/ifaceutils"
->>>>>>> 7e3bf58e
 	"github.com/pkg/errors"
 )
 
