--- conflicted
+++ resolved
@@ -20,31 +20,16 @@
 	"bytes"
 	"context"
 	"crypto/md5"
-<<<<<<< HEAD
-	"encoding/binary"
-	"fmt"
-	"hash"
-	"sync"
-
-	"d7y.io/dragonfly/v2/cdnsystem/types"
-	logger "d7y.io/dragonfly/v2/pkg/dflog"
-	"d7y.io/dragonfly/v2/pkg/util/digestutils"
-	"github.com/pkg/errors"
-
-	"d7y.io/dragonfly/v2/cdnsystem/config"
-	"d7y.io/dragonfly/v2/cdnsystem/store"
-=======
 	"d7y.io/dragonfly/v2/cdnsystem/config"
 	"d7y.io/dragonfly/v2/cdnsystem/daemon/mgr/cdn/storage"
 	"d7y.io/dragonfly/v2/cdnsystem/types"
 	logger "d7y.io/dragonfly/v2/pkg/dflog"
-	"d7y.io/dragonfly/v2/pkg/util/fileutils"
+	"d7y.io/dragonfly/v2/pkg/util/digestutils"
 	"encoding/binary"
 	"fmt"
 	"github.com/pkg/errors"
 	"hash"
 	"sync"
->>>>>>> 8a6e9e2a
 )
 
 // calculateRoutineCount calculate how many goroutines are needed to execute write goroutine
@@ -90,13 +75,8 @@
 					continue
 				}
 				// report piece status
-<<<<<<< HEAD
 				pieceMd5Sum := digestutils.ToHashString(pieceMd5)
-				pieceRecord := &pieceMetaRecord{
-=======
-				pieceMd5Sum := fileutils.GetMd5Sum(pieceMd5, nil)
 				pieceRecord := &storage.PieceMetaRecord{
->>>>>>> 8a6e9e2a
 					PieceNum:   job.pieceNum,
 					PieceLen:   int32(pieceLen),
 					Md5:        pieceMd5Sum,
