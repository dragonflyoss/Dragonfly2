--- conflicted
+++ resolved
@@ -19,14 +19,10 @@
 import (
 	"context"
 	"crypto/md5"
-	"encoding/binary"
 	"fmt"
 	"hash"
 	"io"
-<<<<<<< HEAD
-=======
 	"io/ioutil"
->>>>>>> dcd35698
 	"sort"
 	"time"
 
@@ -36,10 +32,6 @@
 	logger "d7y.io/dragonfly/v2/pkg/dflog"
 	"d7y.io/dragonfly/v2/pkg/source"
 	"d7y.io/dragonfly/v2/pkg/util/digestutils"
-<<<<<<< HEAD
-	"d7y.io/dragonfly/v2/pkg/util/ifaceutils"
-=======
->>>>>>> dcd35698
 	"d7y.io/dragonfly/v2/pkg/util/stringutils"
 	"github.com/pkg/errors"
 )
@@ -253,60 +245,11 @@
 
 //checkPieceContent read piece content from reader and check data integrity by pieceMetaRecord
 func checkPieceContent(reader io.Reader, pieceRecord *storage.PieceMetaRecord, fileMd5 hash.Hash) error {
-<<<<<<< HEAD
-	bufSize := int32(256 * 1024)
-	pieceLen := pieceRecord.PieceLen
-	if pieceLen > 0 && pieceLen < bufSize {
-		bufSize = pieceLen
-	}
-	// todo 针对分片格式解析出原始数据来计算fileMd5
-	pieceContent := make([]byte, bufSize)
-	var curContent int32
-	pieceMd5 := md5.New()
-	for {
-		if curContent+bufSize <= pieceLen {
-			if err := binary.Read(reader, binary.BigEndian, pieceContent); err != nil {
-				return errors.Wrapf(err, "read file content error")
-			}
-			curContent += bufSize
-			// calculate the md5
-			if _, err := pieceMd5.Write(pieceContent); err != nil {
-				return errors.Wrapf(err, "write piece content md5 err")
-			}
-
-			if !ifaceutils.IsNil(fileMd5) {
-				// todo 需要存放原始文件的md5，如果是压缩文件，这里需要先解压获取原始文件来得到fileMd5
-				if _, err := fileMd5.Write(pieceContent); err != nil {
-					return errors.Wrapf(err, "write file content md5 error")
-				}
-			}
-		} else {
-			readLen := pieceLen - curContent
-			if err := binary.Read(reader, binary.BigEndian, pieceContent[:readLen]); err != nil {
-				return errors.Wrapf(err, "read file content error")
-			}
-			curContent += readLen
-			// calculate the md5
-			if _, err := pieceMd5.Write(pieceContent[:readLen]); err != nil {
-				return errors.Wrapf(err, "write piece content md5 err")
-			}
-			if !ifaceutils.IsNil(fileMd5) {
-				// todo 需要存放原始文件的md5，如果是压缩文件，这里需要先解压获取原始文件来得到fileMd5
-				if _, err := fileMd5.Write(pieceContent[:readLen]); err != nil {
-					return errors.Wrapf(err, "write file content md5 err")
-				}
-			}
-		}
-		if curContent >= pieceLen {
-			break
-		}
-=======
 	// todo Analyze the original data for the slice format to calculate fileMd5
 	pieceMd5 := md5.New()
 	tee := io.TeeReader(io.TeeReader(io.LimitReader(reader, int64(pieceRecord.PieceLen)), pieceMd5), fileMd5)
 	if n, err := io.Copy(ioutil.Discard, tee); n != int64(pieceRecord.PieceLen) || err != nil {
 		return fmt.Errorf("read piece content: %v", err)
->>>>>>> dcd35698
 	}
 	realPieceMd5 := digestutils.ToHashString(pieceMd5)
 	// check piece content
