/*
 *     Copyright 2020 The Dragonfly Authors
 *
 * Licensed under the Apache License, Version 2.0 (the "License");
 * you may not use this file except in compliance with the License.
 * You may obtain a copy of the License at
 *
 *      http://www.apache.org/licenses/LICENSE-2.0
 *
 * Unless required by applicable law or agreed to in writing, software
 * distributed under the License is distributed on an "AS IS" BASIS,
 * WITHOUT WARRANTIES OR CONDITIONS OF ANY KIND, either express or implied.
 * See the License for the specific language governing permissions and
 * limitations under the License.
 */

package cdn

import (
	"time"

	"context"
	"crypto/md5"
	"fmt"

	"d7y.io/dragonfly/v2/cdnsystem/daemon"
	_ "d7y.io/dragonfly/v2/cdnsystem/daemon/cdn/storage/disk"   // To register diskStorage
	_ "d7y.io/dragonfly/v2/cdnsystem/daemon/cdn/storage/hybrid" // To register hybridStorage
	"d7y.io/dragonfly/v2/pkg/rpc/cdnsystem/server"
	"d7y.io/dragonfly/v2/pkg/synclock"
	"d7y.io/dragonfly/v2/pkg/util/timeutils"

	"d7y.io/dragonfly/v2/cdnsystem/config"
	"d7y.io/dragonfly/v2/cdnsystem/daemon/cdn/storage"
	"d7y.io/dragonfly/v2/cdnsystem/types"
	logger "d7y.io/dragonfly/v2/pkg/dflog"
	"d7y.io/dragonfly/v2/pkg/ratelimiter/limitreader"
	"d7y.io/dragonfly/v2/pkg/ratelimiter/ratelimiter"
	"d7y.io/dragonfly/v2/pkg/util/stringutils"
	"github.com/pkg/errors"
)

// Ensure that Manager implements the CDNMgr interface
var _ daemon.CDNMgr = (*Manager)(nil)

// Manager is an implementation of the interface of CDNMgr.
type Manager struct {
	cfg              *config.Config
	cacheStore       storage.Manager
	limiter          *ratelimiter.RateLimiter
	cdnLocker        *synclock.LockerPool
	cacheDataManager *cacheDataManager
	progressMgr      daemon.SeedProgressMgr
	cdnReporter      *reporter
	detector         *cacheDetector
	writer           *cacheWriter
}

// NewManager returns a new Manager.
func NewManager(cfg *config.Config, cacheStore storage.Manager, progressMgr daemon.SeedProgressMgr) (daemon.CDNMgr, error) {
	return newManager(cfg, cacheStore, progressMgr)
}

func newManager(cfg *config.Config, cacheStore storage.Manager, progressMgr daemon.SeedProgressMgr) (*Manager, error) {
	rateLimiter := ratelimiter.NewRateLimiter(ratelimiter.TransRate(int64(cfg.MaxBandwidth-cfg.SystemReservedBandwidth)), 2)
	cacheDataManager := newCacheDataManager(cacheStore)
	cdnReporter := newReporter(progressMgr)
	return &Manager{
		cfg:              cfg,
		cacheStore:       cacheStore,
		limiter:          rateLimiter,
		cdnLocker:        synclock.NewLockerPool(),
		cacheDataManager: cacheDataManager,
		cdnReporter:      cdnReporter,
		progressMgr:      progressMgr,
		detector:         newCacheDetector(cacheDataManager),
		writer:           newCacheWriter(cdnReporter, cacheDataManager),
	}, nil
}

func (cm *Manager) TriggerCDN(ctx context.Context, task *types.SeedTask) (seedTask *types.SeedTask, err error) {
	tempTask := *task
	seedTask = &tempTask
	// obtain taskId write lock
	cm.cdnLocker.Lock(task.TaskID, false)
	defer cm.cdnLocker.UnLock(task.TaskID, false)
	// first: detect Cache
	fileMd5 := md5.New()
	detectResult, err := cm.detector.detectCache(task, fileMd5)
	if err != nil {
<<<<<<< HEAD
		return getUpdateTaskInfoWithStatusOnly(types.TaskInfoCdnStatusFailed), errors.Wrapf(err, "detect task %s cache", task.TaskID)
=======
		seedTask.UpdateStatus(types.TaskInfoCdnStatusFailed)
		return seedTask, errors.Wrapf(err, "failed to detect cache")
>>>>>>> dcd35698
	}
	logger.WithTaskID(task.TaskID).Debugf("detects cache result: %+v", detectResult)
	// second: report detect result
	err = cm.cdnReporter.reportCache(task.TaskID, detectResult)
	if err != nil {
		logger.WithTaskID(task.TaskID).Errorf("failed to report cache, reset detectResult:%v", err)
	}
	// full cache
	if detectResult.breakPoint == -1 {
		logger.WithTaskID(task.TaskID).Infof("cache full hit on local")
		seedTask.UpdateTaskInfo(types.TaskInfoCdnStatusSuccess, detectResult.fileMetaData.SourceRealMd5, detectResult.fileMetaData.PieceMd5Sign,
			detectResult.fileMetaData.SourceFileLen, detectResult.fileMetaData.CdnFileLength)
		return seedTask, nil
	}
	server.StatSeedStart(task.TaskID, task.URL)
	start := time.Now()
	// third: start to download the source file
	body, expireInfo, err := cm.download(ctx, task, detectResult)
	// download fail
	if err != nil {
		server.StatSeedFinish(task.TaskID, task.URL, false, err, start.Nanosecond(), time.Now().Nanosecond(), 0, 0)
		seedTask.UpdateStatus(types.TaskInfoCdnStatusSourceError)
		return seedTask, err
	}
	defer body.Close()

	// update Expire info
	cm.updateExpireInfo(task.TaskID, expireInfo)

	reader := limitreader.NewLimitReaderWithLimiterAndMD5Sum(body, cm.limiter, fileMd5)
	// forth: write to storage
	downloadMetadata, err := cm.writer.startWriter(reader, task, detectResult)
	if err != nil {
		server.StatSeedFinish(task.TaskID, task.URL, false, err, start.Nanosecond(), time.Now().Nanosecond(), downloadMetadata.backSourceLength,
			downloadMetadata.realSourceFileLength)
		logger.WithTaskID(task.TaskID).Errorf("failed to write for task: %v", err)
		seedTask.UpdateStatus(types.TaskInfoCdnStatusFailed)
		return seedTask, err
	}
	server.StatSeedFinish(task.TaskID, task.URL, true, nil, start.Nanosecond(), time.Now().Nanosecond(), downloadMetadata.backSourceLength,
		downloadMetadata.realSourceFileLength)
	sourceMD5 := reader.Md5()
	// fifth: handle CDN result
	success, err := cm.handleCDNResult(task, sourceMD5, downloadMetadata)
	if err != nil || !success {
		seedTask.UpdateStatus(types.TaskInfoCdnStatusFailed)
		return seedTask, err
	}
	seedTask.UpdateTaskInfo(types.TaskInfoCdnStatusSuccess, sourceMD5, downloadMetadata.pieceMd5Sign,
		downloadMetadata.realSourceFileLength, downloadMetadata.realCdnFileLength)
	return seedTask, nil
}

func (cm *Manager) Delete(taskID string) error {
	err := cm.cacheStore.DeleteTask(taskID)
	if err != nil {
		return errors.Wrap(err, "failed to delete task files")
	}
	return nil
}

func (cm *Manager) handleCDNResult(task *types.SeedTask, sourceMd5 string, downloadMetadata *downloadMetadata) (bool, error) {
	logger.WithTaskID(task.TaskID).Debugf("handle cdn result, downloadMetaData: %+v", downloadMetadata)
	var isSuccess = true
	var errorMsg string
	// check md5
	if !stringutils.IsBlank(task.RequestMd5) && task.RequestMd5 != sourceMd5 {
		errorMsg = fmt.Sprintf("file md5 not match expected:%s real:%s", task.RequestMd5, sourceMd5)
		isSuccess = false
	}
	// check source length
	if isSuccess && task.SourceFileLength >= 0 && task.SourceFileLength != downloadMetadata.realSourceFileLength {
		errorMsg = fmt.Sprintf("file length not match expected:%d real:%d", task.SourceFileLength, downloadMetadata.realSourceFileLength)
		isSuccess = false
	}
	if isSuccess && task.PieceTotal > 0 && downloadMetadata.pieceTotalCount != task.PieceTotal {
		errorMsg = fmt.Sprintf("task total piece count not match expected:%d real:%d", task.PieceTotal, downloadMetadata.pieceTotalCount)
		isSuccess = false
	}
	if !stringutils.IsBlank(errorMsg) {
		logger.WithTaskID(task.TaskID).Error(errorMsg)
	}
	sourceFileLen := task.SourceFileLength
	if isSuccess && task.SourceFileLength <= 0 {
		sourceFileLen = downloadMetadata.realSourceFileLength
	}
	cdnFileLength := downloadMetadata.realCdnFileLength
	pieceMd5Sign := downloadMetadata.pieceMd5Sign
	// if validate fail
	if !isSuccess {
		cdnFileLength = 0
	}
	if err := cm.cacheDataManager.updateStatusAndResult(task.TaskID, &storage.FileMetaData{
		Finish:          true,
		Success:         isSuccess,
		SourceRealMd5:   sourceMd5,
		PieceMd5Sign:    pieceMd5Sign,
		CdnFileLength:   cdnFileLength,
		SourceFileLen:   sourceFileLen,
		TotalPieceCount: downloadMetadata.pieceTotalCount,
	}); err != nil {
		return false, errors.Wrap(err, "failed to update task status and result")
	}

	if !isSuccess {
		return false, errors.New(errorMsg)
	}

	logger.WithTaskID(task.TaskID).Infof("success to get task, downloadMetadata:%+v realMd5: %s", downloadMetadata, sourceMd5)

	return true, nil
}

func (cm *Manager) updateExpireInfo(taskID string, expireInfo map[string]string) {
	if err := cm.cacheDataManager.updateExpireInfo(taskID, expireInfo); err != nil {
		logger.WithTaskID(taskID).Errorf("failed to update expireInfo(%s): %v", expireInfo, err)
	}
	logger.WithTaskID(taskID).Infof("success to update expireInfo(%s)", expireInfo)
}

/*
	helper functions
*/
<<<<<<< HEAD
var getCurrentTimeMillisFunc = timeutils.CurrentTimeMillis

// getUpdateTaskInfoWithStatusOnly
func getUpdateTaskInfoWithStatusOnly(cdnStatus string) *types.SeedTask {
	return getUpdateTaskInfo(cdnStatus, "", "", 0, 0)
}

func getUpdateTaskInfo(cdnStatus, realMD5, pieceMd5Sign string, sourceFileLength, cdnFileLength int64) *types.SeedTask {
	return &types.SeedTask{
		CdnStatus:        cdnStatus,
		PieceMd5Sign:     pieceMd5Sign,
		SourceRealMd5:    realMD5,
		SourceFileLength: sourceFileLength,
		CdnFileLength:    cdnFileLength,
	}
}
=======
var getCurrentTimeMillisFunc = timeutils.CurrentTimeMillis
>>>>>>> dcd35698
<|MERGE_RESOLUTION|>--- conflicted
+++ resolved
@@ -88,12 +88,8 @@
 	fileMd5 := md5.New()
 	detectResult, err := cm.detector.detectCache(task, fileMd5)
 	if err != nil {
-<<<<<<< HEAD
-		return getUpdateTaskInfoWithStatusOnly(types.TaskInfoCdnStatusFailed), errors.Wrapf(err, "detect task %s cache", task.TaskID)
-=======
 		seedTask.UpdateStatus(types.TaskInfoCdnStatusFailed)
 		return seedTask, errors.Wrapf(err, "failed to detect cache")
->>>>>>> dcd35698
 	}
 	logger.WithTaskID(task.TaskID).Debugf("detects cache result: %+v", detectResult)
 	// second: report detect result
@@ -217,23 +213,4 @@
 /*
 	helper functions
 */
-<<<<<<< HEAD
-var getCurrentTimeMillisFunc = timeutils.CurrentTimeMillis
-
-// getUpdateTaskInfoWithStatusOnly
-func getUpdateTaskInfoWithStatusOnly(cdnStatus string) *types.SeedTask {
-	return getUpdateTaskInfo(cdnStatus, "", "", 0, 0)
-}
-
-func getUpdateTaskInfo(cdnStatus, realMD5, pieceMd5Sign string, sourceFileLength, cdnFileLength int64) *types.SeedTask {
-	return &types.SeedTask{
-		CdnStatus:        cdnStatus,
-		PieceMd5Sign:     pieceMd5Sign,
-		SourceRealMd5:    realMD5,
-		SourceFileLength: sourceFileLength,
-		CdnFileLength:    cdnFileLength,
-	}
-}
-=======
-var getCurrentTimeMillisFunc = timeutils.CurrentTimeMillis
->>>>>>> dcd35698
+var getCurrentTimeMillisFunc = timeutils.CurrentTimeMillis