/*
 *     Copyright 2020 The Dragonfly Authors
 *
 * Licensed under the Apache License, Version 2.0 (the "License");
 * you may not use this file except in compliance with the License.
 * You may obtain a copy of the License at
 *
 *      http://www.apache.org/licenses/LICENSE-2.0
 *
 * Unless required by applicable law or agreed to in writing, software
 * distributed under the License is distributed on an "AS IS" BASIS,
 * WITHOUT WARRANTIES OR CONDITIONS OF ANY KIND, either express or implied.
 * See the License for the specific language governing permissions and
 * limitations under the License.
 */

package config

import (
<<<<<<< HEAD
	"d7y.io/dragonfly/v2/pkg/ratelimiter"
	"d7y.io/dragonfly/v2/pkg/util/fileutils/fsize"

=======
	"d7y.io/dragonfly/v2/pkg/rate"
>>>>>>> 8a6e9e2a
	"time"
)

const (
<<<<<<< HEAD
	// RepoHome is the directory where store data
	RepoHome = "repo"
	// DownloadHome is the parent directory where the downloaded files are stored
	// which is a relative path.
	DownloadHome = "download"
)

const (
	DefaultConsole = false
)

const (
=======
>>>>>>> 8a6e9e2a
	// CDNWriterRoutineLimit 4
	CDNWriterRoutineLimit = 4
)

const (
	// SubsystemCdnNode represents metrics from cdn system.
	SubsystemCdnSystem = "cdnSystem"
)

const (
	// DefaultListenPort is the default port cdn server listens on.
	DefaultListenPort = 8003
	// DefaultDownloadPort is the default port for download files from cdn.
	DefaultDownloadPort = 8001
)

const (
	// DefaultCdnConfigFilePath the default cdn config path.
	DefaultCdnConfigFilePath = "/etc/dragonfly/cdn.yml"
	DefaultStoragePattern = "disk"
)

const (
	// DefaultPieceSize 4M
	DefaultPieceSize = 4 * 1024 * 1024

	// DefaultPieceSizeLimit 15M
	DefaultPieceSizeLimit = 15 * 1024 * 1024
)

const (
	// DefaultFailAccessInterval is the interval time after failed to access the URL.
	DefaultFailAccessInterval = 3 * time.Minute
)

// gc
const (
	// DefaultGCInitialDelay is the delay time from the start to the first GC execution.
	DefaultGCInitialDelay = 6 * time.Second

	// DefaultGCMetaInterval is the interval time to execute the GC meta.
	DefaultGCMetaInterval = 2 * time.Minute

	// DefaultTaskExpireTime when a task is not accessed within the taskExpireTime,
	// and it will be treated to be expired.
	DefaultTaskExpireTime = 3 * time.Minute

<<<<<<< HEAD
	DefaultYoungGCThreshold = 100 * fsize.GB

	DefaultFullGCThreshold = 5 * fsize.GB

=======
>>>>>>> 8a6e9e2a
	DefaultIntervalThreshold = 2 * time.Hour

	DefaultGCStorageInterval = 15 * time.Second

)

const (
	// DefaultSystemReservedBandwidth is the default network bandwidth reserved for system software.
	// unit: MB/s
	DefaultSystemReservedBandwidth = 20 * ratelimiter.MB
	// DefaultMaxBandwidth is the default network bandwidth that cdn can use.
	// unit: MB/s
	DefaultMaxBandwidth = 200 * ratelimiter.MB
)<|MERGE_RESOLUTION|>--- conflicted
+++ resolved
@@ -17,23 +17,8 @@
 package config
 
 import (
-<<<<<<< HEAD
 	"d7y.io/dragonfly/v2/pkg/ratelimiter"
-	"d7y.io/dragonfly/v2/pkg/util/fileutils/fsize"
-
-=======
-	"d7y.io/dragonfly/v2/pkg/rate"
->>>>>>> 8a6e9e2a
 	"time"
-)
-
-const (
-<<<<<<< HEAD
-	// RepoHome is the directory where store data
-	RepoHome = "repo"
-	// DownloadHome is the parent directory where the downloaded files are stored
-	// which is a relative path.
-	DownloadHome = "download"
 )
 
 const (
@@ -41,15 +26,8 @@
 )
 
 const (
-=======
->>>>>>> 8a6e9e2a
 	// CDNWriterRoutineLimit 4
 	CDNWriterRoutineLimit = 4
-)
-
-const (
-	// SubsystemCdnNode represents metrics from cdn system.
-	SubsystemCdnSystem = "cdnSystem"
 )
 
 const (
@@ -90,13 +68,6 @@
 	// and it will be treated to be expired.
 	DefaultTaskExpireTime = 3 * time.Minute
 
-<<<<<<< HEAD
-	DefaultYoungGCThreshold = 100 * fsize.GB
-
-	DefaultFullGCThreshold = 5 * fsize.GB
-
-=======
->>>>>>> 8a6e9e2a
 	DefaultIntervalThreshold = 2 * time.Hour
 
 	DefaultGCStorageInterval = 15 * time.Second
