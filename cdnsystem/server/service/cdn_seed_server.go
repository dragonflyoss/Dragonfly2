--- conflicted
+++ resolved
@@ -57,19 +57,11 @@
 	meta := req.UrlMeta
 	headers := make(map[string]string)
 	if meta != nil {
-<<<<<<< HEAD
-		if !stringutils.IsEmptyStr(meta.Md5) {
+		if !stringutils.IsBlank(meta.Md5) {
 			headers["md5"] = meta.Md5
 		}
-		if !stringutils.IsEmptyStr(meta.Range) {
+		if !stringutils.IsBlank(meta.Range) {
 			headers["range"] = meta.Range
-=======
-		if !stringutils.IsBlank(meta.Md5) {
-			header["md5"] = meta.Md5
-		}
-		if !stringutils.IsBlank(meta.Range) {
-			header["range"] = meta.Range
->>>>>>> 7e3bf58e
 		}
 	}
 	return &types.TaskRegisterRequest{
