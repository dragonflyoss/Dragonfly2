--- conflicted
+++ resolved
@@ -18,8 +18,6 @@
 
 import (
 	"context"
-<<<<<<< HEAD
-=======
 	"fmt"
 	"os"
 	"strconv"
@@ -27,7 +25,6 @@
 
 	"github.com/pkg/errors"
 
->>>>>>> 3cae1372
 	"d7y.io/dragonfly/v2/cdnsystem/cdnerrors"
 	"d7y.io/dragonfly/v2/cdnsystem/config"
 	"d7y.io/dragonfly/v2/cdnsystem/daemon/mgr"
@@ -42,14 +39,11 @@
 	"d7y.io/dragonfly/v2/pkg/util/netutils"
 	"d7y.io/dragonfly/v2/pkg/util/rangeutils"
 	"d7y.io/dragonfly/v2/pkg/util/stringutils"
-<<<<<<< HEAD
 	"fmt"
 	"github.com/pkg/errors"
 	"os"
 	"strconv"
 	"strings"
-=======
->>>>>>> 3cae1372
 )
 
 // CdnSeedServer is used to implement cdnsystem.SeederServer.
@@ -77,7 +71,7 @@
 			headers["range"] = meta.Range
 		}
 		for k, v := range meta.Header {
-			header[k] = v
+			headers[k] = v
 		}
 	}
 	return &types.TaskRegisterRequest{
@@ -112,19 +106,7 @@
 		}
 	}()
 	if err := validateSeedRequestParams(req); err != nil {
-<<<<<<< HEAD
 		return dferrors.Newf(dfcodes.BadRequest, "bad seed request: %v", err)
-=======
-		return dferrors.Newf(dfcodes.BadRequest, "validate seed request fail: %v", err)
-	}
-	headers := constructRequestHeader(req.GetUrlMeta())
-	registerRequest := &types.TaskRegisterRequest{
-		Headers: headers,
-		URL:     req.Url,
-		Md5:     headers["md5"],
-		TaskID:  req.TaskId,
-		Filter:  strings.Split(req.Filter, "&"),
->>>>>>> 3cae1372
 	}
 	registerRequest := constructRequestHeader(req)
 
@@ -135,7 +117,6 @@
 	}
 	peerId := fmt.Sprintf("%s-%s_%s", dfnet.HostName, req.TaskId, "CDN")
 	for piece := range pieceChan {
-<<<<<<< HEAD
 		pieceStart, _, err := rangeutils.ParsePieceIndex(piece.PieceRange)
 		if err != nil {
 			return err
@@ -154,41 +135,6 @@
 			},
 			Done:          false,
 			ContentLength: 0,
-=======
-		pieceRange := strings.Split(piece.PieceRange, "-")
-		pieceStart, _ := strconv.ParseUint(pieceRange[0], 10, 64)
-		switch piece.Type {
-		case types.PieceType:
-			psc <- &cdnsystem.PieceSeed{
-				State:      common.NewState(dfcodes.Success, "success"),
-				PeerId:     peerId,
-				SeederName: dfnet.HostName,
-				PieceInfo: &base.PieceInfo{
-					PieceNum:    piece.PieceNum,
-					RangeStart:  pieceStart,
-					RangeSize:   piece.PieceLen,
-					PieceMd5:    piece.PieceMd5,
-					PieceOffset: piece.PieceOffset,
-					PieceStyle:  base.PieceStyle(piece.PieceStyle),
-				},
-				Done:          false,
-				ContentLength: 0,
-			}
-		case types.TaskType:
-			var state *base.ResponseState
-			if !piece.Result.Success {
-				state = common.NewState(dfcodes.CdnError, piece.Result.Msg)
-			} else {
-				state = common.NewState(dfcodes.Success, "success")
-			}
-			psc <- &cdnsystem.PieceSeed{
-				State:         state,
-				PeerId:        peerId,
-				SeederName:    dfnet.HostName,
-				Done:          true,
-				ContentLength: piece.ContentLength,
-			}
->>>>>>> 3cae1372
 		}
 
 	}
