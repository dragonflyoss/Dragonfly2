/*
 *     Copyright 2020 The Dragonfly Authors
 *
 * Licensed under the Apache License, Version 2.0 (the "License");
 * you may not use this file except in compliance with the License.
 * You may obtain a copy of the License at
 *
 *      http://www.apache.org/licenses/LICENSE-2.0
 *
 * Unless required by applicable law or agreed to in writing, software
 * distributed under the License is distributed on an "AS IS" BASIS,
 * WITHOUT WARRANTIES OR CONDITIONS OF ANY KIND, either express or implied.
 * See the License for the specific language governing permissions and
 * limitations under the License.
 */

package core

import (
	"context"
	"time"

	"d7y.io/dragonfly/v2/internal/dfcodes"
	logger "d7y.io/dragonfly/v2/internal/dflog"
	"d7y.io/dragonfly/v2/pkg/rpc/base"
	schedulerRPC "d7y.io/dragonfly/v2/pkg/rpc/scheduler"
	"d7y.io/dragonfly/v2/pkg/structure/sortedlist"
	"d7y.io/dragonfly/v2/pkg/synclock"
	"d7y.io/dragonfly/v2/scheduler/core/scheduler"
	"d7y.io/dragonfly/v2/scheduler/daemon"
	"d7y.io/dragonfly/v2/scheduler/types"
	"k8s.io/client-go/util/workqueue"
)

type event interface {
	hashKey() string
	apply(s *state)
}

type state struct {
	sched                       scheduler.Scheduler
	peerManager                 daemon.PeerMgr
	cdnManager                  daemon.CDNMgr
	waitScheduleParentPeerQueue workqueue.DelayingInterface
}

func newState(sched scheduler.Scheduler, peerManager daemon.PeerMgr, cdnManager daemon.CDNMgr, wsdq workqueue.DelayingInterface) *state {
	return &state{
		sched:                       sched,
		peerManager:                 peerManager,
		cdnManager:                  cdnManager,
		waitScheduleParentPeerQueue: wsdq,
	}
}

<<<<<<< HEAD
type reScheduleParentEvent struct {
	peer *types.Peer
=======
func (s *state) start() {
	for {
		v, shutdown := s.waitScheduleParentPeerQueue.Get()
		if shutdown {
			break
		}
		peer := v.(*types.Peer)
		if peer.IsDone() || peer.IsLeave() {
			logger.WithTaskAndPeerID(peer.Task.TaskID,
				peer.PeerID).Debugf("waitScheduleParentPeerQueue: peer has left from waitScheduleParentPeerQueue because peer is done or leave, "+
				"peer status is %s, "+
				"isLeave %t", peer.GetStatus(), peer.IsLeave())
			s.waitScheduleParentPeerQueue.Done(v)
			continue
		}
		parent, candidates, hashParent := s.sched.ScheduleParent(peer)
		if !hashParent && !peer.Host.CDN {
			logger.WithTaskAndPeerID(peer.Task.TaskID, peer.PeerID).Warnf("waitScheduleParentPeerQueue: there is no available parent, reschedule it in one second")
			s.waitScheduleParentPeerQueue.Done(v)
			s.waitScheduleParentPeerQueue.AddAfter(peer, time.Second)
			continue
		}
		peer.SendSchedulePacket(constructSuccessPeerPacket(peer, parent, candidates))
		logger.WithTaskAndPeerID(peer.Task.TaskID,
			peer.PeerID).Debugf("waitScheduleParentPeerQueue: peer has left from waitScheduleParentPeerQueue because it has scheduled new parent %v", parent)
		s.waitScheduleParentPeerQueue.Done(v)
	}
>>>>>>> 9a0d057b
}

var _ event = reScheduleParentEvent{}

func (e reScheduleParentEvent) apply(s *state) {
	parent, candidates, hashParent := s.sched.ScheduleParent(e.peer)
	if !hashParent && !e.peer.Host.CDN {
		logger.WithTaskAndPeerID(e.peer.Task.TaskID,
			e.peer.PeerID).Warnf("reScheduleParentEvent: there is no available parent，reschedule it in one second")
		s.waitScheduleParentPeerQueue.AddAfter(e.peer, time.Second)
		return
	}
	e.peer.SendSchedulePacket(constructSuccessPeerPacket(e.peer, parent, candidates))
}

func (e reScheduleParentEvent) hashKey() string {
	return e.peer.Task.TaskID
}

type startReportPieceResultEvent struct {
	peer *types.Peer
}

var _ event = startReportPieceResultEvent{}

func (e startReportPieceResultEvent) apply(s *state) {
	parent, candidates, hasParent := s.sched.ScheduleParent(e.peer)
	if !hasParent {
<<<<<<< HEAD
		logger.WithTaskAndPeerID(e.peer.Task.TaskID, e.peer.PeerID).Warnf("startReportPieceResultEvent: there is no available parent，reschedule it in one second")
=======
		logger.WithTaskAndPeerID(e.peer.Task.TaskID, e.peer.PeerID).Warnf("peerScheduleParentEvent: there is no available parent, reschedule it in one second")
>>>>>>> 9a0d057b
		s.waitScheduleParentPeerQueue.AddAfter(e.peer, time.Second)
		return
	}
	e.peer.SendSchedulePacket(constructSuccessPeerPacket(e.peer, parent, candidates))
}

func (e startReportPieceResultEvent) hashKey() string {
	return e.peer.Task.TaskID
}

type peerDownloadPieceSuccessEvent struct {
	peer *types.Peer
	pr   *schedulerRPC.PieceResult
}

var _ event = peerDownloadPieceSuccessEvent{}

func (e peerDownloadPieceSuccessEvent) apply(s *state) {
	e.peer.AddPieceInfo(e.pr.FinishedCount, int(e.pr.EndTime-e.pr.BeginTime))
	oldParent := e.peer.GetParent()
	var candidates []*types.Peer
	parentPeer, ok := s.peerManager.Get(e.pr.DstPid)
	if !ok || parentPeer.IsLeave() {
		e.peer.ReplaceParent(nil)
		var hasParent bool
		parentPeer, candidates, hasParent = s.sched.ScheduleParent(e.peer)
		if !hasParent {
			logger.WithTaskAndPeerID(e.peer.Task.TaskID, e.peer.PeerID).Warnf("peerDownloadPieceSuccessEvent: there is no available parent, reschedule it in one second")
			s.waitScheduleParentPeerQueue.AddAfter(e.peer, time.Second)
			return
		}
	}
	parentPeer.Touch()
	if oldParent != nil {
		candidates = append(candidates, oldParent)
	}
	// TODO if parentPeer is equal with oldParent, need schedule again ?
	e.peer.SendSchedulePacket(constructSuccessPeerPacket(e.peer, parentPeer, candidates))
	return
}

func (e peerDownloadPieceSuccessEvent) hashKey() string {
	return e.peer.Task.TaskID
}

type peerDownloadPieceFailEvent struct {
	peer *types.Peer
	pr   *schedulerRPC.PieceResult
}

var _ event = peerDownloadPieceFailEvent{}

func (e peerDownloadPieceFailEvent) apply(s *state) {
	switch e.pr.Code {
	case dfcodes.PeerTaskNotFound, dfcodes.ClientPieceRequestFail, dfcodes.ClientPieceDownloadFail:
		// TODO PeerTaskNotFound remove dest peer task, ClientPieceDownloadFail add blank list
		reScheduleParent(e.peer, s)
		return
	case dfcodes.CdnTaskNotFound, dfcodes.CdnError, dfcodes.CdnTaskRegistryFail, dfcodes.CdnTaskDownloadFail:
		go func(task *types.Task) {
			// TODO
			synclock.Lock(task.TaskID, false)
			defer synclock.UnLock(task.TaskID, false)
			task.SetStatus(types.TaskStatusRunning)
			if err := s.cdnManager.StartSeedTask(context.Background(), task); err != nil {
				logger.Errorf("start seed task fail: %v", err)
				task.SetStatus(types.TaskStatusFailed)
				handleSeedTaskFail(task)
				return
			}
			logger.Debugf("===== successfully obtain seeds from cdn, task: %+v =====", e.peer.Task)
		}(e.peer.Task)
	default:
		reScheduleParent(e.peer, s)
		return
	}
}
func (e peerDownloadPieceFailEvent) hashKey() string {
	return e.peer.Task.TaskID
}

type taskSeedFailEvent struct {
	task *types.Task
}

var _ event = taskSeedFailEvent{}

func (e taskSeedFailEvent) apply(s *state) {
	handleSeedTaskFail(e.task)
}

func (e taskSeedFailEvent) hashKey() string {
	return e.task.TaskID
}

type peerDownloadSuccessEvent struct {
	peer       *types.Peer
	peerResult *schedulerRPC.PeerResult
}

var _ event = peerDownloadSuccessEvent{}

func (e peerDownloadSuccessEvent) apply(s *state) {
	e.peer.SetStatus(types.PeerStatusSuccess)
	removePeerFromCurrentTree(e.peer, s)
	children := s.sched.ScheduleChildren(e.peer)
	for _, child := range children {
		child.SendSchedulePacket(constructSuccessPeerPacket(child, e.peer, nil))
	}
	e.peer.UnBindSendChannel()
}

func (e peerDownloadSuccessEvent) hashKey() string {
	return e.peer.Task.TaskID
}

type peerDownloadFailEvent struct {
	peer       *types.Peer
	peerResult *schedulerRPC.PeerResult
}

var _ event = peerDownloadFailEvent{}

func (e peerDownloadFailEvent) apply(s *state) {
	e.peer.SetStatus(types.PeerStatusFail)
	removePeerFromCurrentTree(e.peer, s)
	e.peer.GetChildren().Range(func(key, value interface{}) bool {
		child := (value).(*types.Peer)
		parent, candidates, hasParent := s.sched.ScheduleParent(child)
		if !hasParent {
			logger.WithTaskAndPeerID(child.Task.TaskID, child.PeerID).Warnf("peerDownloadFailEvent: there is no available parent, reschedule it in one second")
			s.waitScheduleParentPeerQueue.AddAfter(e.peer, time.Second)
			return true
		}
		child.SendSchedulePacket(constructSuccessPeerPacket(child, parent, candidates))
		return true
	})
}

func (e peerDownloadFailEvent) hashKey() string {
	return e.peer.Task.TaskID
}

type peerLeaveEvent struct {
	peer *types.Peer
}

var _ event = peerLeaveEvent{}

func (e peerLeaveEvent) apply(s *state) {
	e.peer.MarkLeave()
	removePeerFromCurrentTree(e.peer, s)
	e.peer.GetChildren().Range(func(key, value interface{}) bool {
		child := value.(*types.Peer)
		parent, candidates, hasParent := s.sched.ScheduleParent(child)
		if !hasParent {
			logger.WithTaskAndPeerID(child.Task.TaskID, child.PeerID).Warnf("handlePeerLeave: there is no available parent，reschedule it in one second")
			s.waitScheduleParentPeerQueue.AddAfter(child, time.Second)
			return true
		}
		child.SendSchedulePacket(constructSuccessPeerPacket(child, parent, candidates))
		return true
	})
	s.peerManager.Delete(e.peer.PeerID)
}

func (e peerLeaveEvent) hashKey() string {
	return e.peer.Task.TaskID
}

func constructSuccessPeerPacket(peer *types.Peer, parent *types.Peer, candidates []*types.Peer) *schedulerRPC.PeerPacket {
	mainPeer := &schedulerRPC.PeerPacket_DestPeer{
		Ip:      parent.Host.IP,
		RpcPort: parent.Host.RPCPort,
		PeerId:  parent.PeerID,
	}
	var stealPeers []*schedulerRPC.PeerPacket_DestPeer
	for _, candidate := range candidates {
		stealPeers = append(stealPeers, &schedulerRPC.PeerPacket_DestPeer{
			Ip:      candidate.Host.IP,
			RpcPort: candidate.Host.RPCPort,
			PeerId:  candidate.PeerID,
		})
	}
	peerPacket := &schedulerRPC.PeerPacket{
		TaskId:        peer.Task.TaskID,
		SrcPid:        peer.PeerID,
		ParallelCount: 1,
		MainPeer:      mainPeer,
		StealPeers:    stealPeers,
		Code:          dfcodes.Success,
	}
	logger.Debugf("send peerPacket %+v to peer %s", peerPacket, peer.PeerID)
	return peerPacket
}

func constructFailPeerPacket(peer *types.Peer, errCode base.Code) *schedulerRPC.PeerPacket {
	return &schedulerRPC.PeerPacket{
		TaskId: peer.Task.TaskID,
		SrcPid: peer.PeerID,
		Code:   errCode,
	}
}

<<<<<<< HEAD
func reScheduleParent(peer *types.Peer, s *state) {
=======
func handlePeerLeave(peer *types.Peer, s *state) {
	peer.MarkLeave()
	removePeerFromCurrentTree(peer, s)
	peer.GetChildren().Range(func(key, value interface{}) bool {
		child := value.(*types.Peer)
		parent, candidates, hasParent := s.sched.ScheduleParent(child)
		if !hasParent {
			logger.WithTaskAndPeerID(child.Task.TaskID, child.PeerID).Warnf("handlePeerLeave: there is no available parent, reschedule it in one second")
			s.waitScheduleParentPeerQueue.AddAfter(child, time.Second)
			return true
		}
		child.SendSchedulePacket(constructSuccessPeerPacket(child, parent, candidates))
		return true
	})
	s.peerManager.Delete(peer.PeerID)
}

func handleReplaceParent(peer *types.Peer, s *state) {
>>>>>>> 9a0d057b
	parent, candidates, hasParent := s.sched.ScheduleParent(peer)
	if !hasParent {
		logger.Errorf("handleReplaceParent: failed to schedule parent to peer %s, reschedule it in one second", peer.PeerID)
		//peer.PacketChan <- constructFailPeerPacket(peer, dfcodes.SchedWithoutParentPeer)
		s.waitScheduleParentPeerQueue.AddAfter(peer, time.Second)
		return
	}
	peer.SendSchedulePacket(constructSuccessPeerPacket(peer, parent, candidates))
}

func handleSeedTaskFail(task *types.Task) {
	if task.IsFail() {
		task.ListPeers().Range(func(data sortedlist.Item) bool {
			peer := data.(*types.Peer)
			peer.SendSchedulePacket(constructFailPeerPacket(peer, dfcodes.SchedNeedBackSource))
			return true
		})
	}
}

func removePeerFromCurrentTree(peer *types.Peer, s *state) {
	parent := peer.GetParent()
	peer.ReplaceParent(nil)
	// parent frees up upload resources
	if parent != nil {
		children := s.sched.ScheduleChildren(parent)
		for _, child := range children {
			child.SendSchedulePacket(constructSuccessPeerPacket(child, peer, nil))
		}
	}
}<|MERGE_RESOLUTION|>--- conflicted
+++ resolved
@@ -53,38 +53,8 @@
 	}
 }
 
-<<<<<<< HEAD
 type reScheduleParentEvent struct {
 	peer *types.Peer
-=======
-func (s *state) start() {
-	for {
-		v, shutdown := s.waitScheduleParentPeerQueue.Get()
-		if shutdown {
-			break
-		}
-		peer := v.(*types.Peer)
-		if peer.IsDone() || peer.IsLeave() {
-			logger.WithTaskAndPeerID(peer.Task.TaskID,
-				peer.PeerID).Debugf("waitScheduleParentPeerQueue: peer has left from waitScheduleParentPeerQueue because peer is done or leave, "+
-				"peer status is %s, "+
-				"isLeave %t", peer.GetStatus(), peer.IsLeave())
-			s.waitScheduleParentPeerQueue.Done(v)
-			continue
-		}
-		parent, candidates, hashParent := s.sched.ScheduleParent(peer)
-		if !hashParent && !peer.Host.CDN {
-			logger.WithTaskAndPeerID(peer.Task.TaskID, peer.PeerID).Warnf("waitScheduleParentPeerQueue: there is no available parent, reschedule it in one second")
-			s.waitScheduleParentPeerQueue.Done(v)
-			s.waitScheduleParentPeerQueue.AddAfter(peer, time.Second)
-			continue
-		}
-		peer.SendSchedulePacket(constructSuccessPeerPacket(peer, parent, candidates))
-		logger.WithTaskAndPeerID(peer.Task.TaskID,
-			peer.PeerID).Debugf("waitScheduleParentPeerQueue: peer has left from waitScheduleParentPeerQueue because it has scheduled new parent %v", parent)
-		s.waitScheduleParentPeerQueue.Done(v)
-	}
->>>>>>> 9a0d057b
 }
 
 var _ event = reScheduleParentEvent{}
@@ -113,11 +83,7 @@
 func (e startReportPieceResultEvent) apply(s *state) {
 	parent, candidates, hasParent := s.sched.ScheduleParent(e.peer)
 	if !hasParent {
-<<<<<<< HEAD
 		logger.WithTaskAndPeerID(e.peer.Task.TaskID, e.peer.PeerID).Warnf("startReportPieceResultEvent: there is no available parent，reschedule it in one second")
-=======
-		logger.WithTaskAndPeerID(e.peer.Task.TaskID, e.peer.PeerID).Warnf("peerScheduleParentEvent: there is no available parent, reschedule it in one second")
->>>>>>> 9a0d057b
 		s.waitScheduleParentPeerQueue.AddAfter(e.peer, time.Second)
 		return
 	}
@@ -322,28 +288,7 @@
 	}
 }
 
-<<<<<<< HEAD
 func reScheduleParent(peer *types.Peer, s *state) {
-=======
-func handlePeerLeave(peer *types.Peer, s *state) {
-	peer.MarkLeave()
-	removePeerFromCurrentTree(peer, s)
-	peer.GetChildren().Range(func(key, value interface{}) bool {
-		child := value.(*types.Peer)
-		parent, candidates, hasParent := s.sched.ScheduleParent(child)
-		if !hasParent {
-			logger.WithTaskAndPeerID(child.Task.TaskID, child.PeerID).Warnf("handlePeerLeave: there is no available parent, reschedule it in one second")
-			s.waitScheduleParentPeerQueue.AddAfter(child, time.Second)
-			return true
-		}
-		child.SendSchedulePacket(constructSuccessPeerPacket(child, parent, candidates))
-		return true
-	})
-	s.peerManager.Delete(peer.PeerID)
-}
-
-func handleReplaceParent(peer *types.Peer, s *state) {
->>>>>>> 9a0d057b
 	parent, candidates, hasParent := s.sched.ScheduleParent(peer)
 	if !hasParent {
 		logger.Errorf("handleReplaceParent: failed to schedule parent to peer %s, reschedule it in one second", peer.PeerID)
