--- conflicted
+++ resolved
@@ -116,25 +116,14 @@
 	span := trace.SpanFromContext(e.ctx)
 	parent := e.peer.GetParent()
 	if parent != nil {
-<<<<<<< HEAD
-		e.peer.Log().Warnf("startReportPieceResultEvent: no need schedule parent because peer already had parent %s", e.peer.GetParent().PeerID)
+		e.peer.Log().Warnf("startReportPieceResultEvent: no need schedule parent because peer already had parent %s", parent.PeerID)
+		if err := e.peer.SendSchedulePacket(constructSuccessPeerPacket(e.peer, parent, nil)); err != nil {
+			logger.WithTaskAndPeerID(e.peer.Task.TaskID, e.peer.PeerID).Warnf("send schedule packet to peer failed: %v", err)
+		}
 		return
 	}
 	if e.peer.Task.IsBackSourcePeer(e.peer.PeerID) {
 		e.peer.Log().Info("startReportPieceResultEvent: no need schedule parent because peer is back source peer")
-		s.waitScheduleParentPeerQueue.Done(e.peer)
-=======
-		logger.WithTaskAndPeerID(e.peer.Task.TaskID,
-			e.peer.PeerID).Warnf("startReportPieceResultEvent: no need schedule parent because peer already had parent %s", parent.PeerID)
-		if err := e.peer.SendSchedulePacket(constructSuccessPeerPacket(e.peer, parent, nil)); err != nil {
-			logger.WithTaskAndPeerID(e.peer.Task.TaskID, e.peer.PeerID).Warnf("send schedule packet to peer failed: %v", err)
-		}
-		return
-	}
-	if e.peer.Task.IsBackSourcePeer(e.peer.PeerID) {
-		logger.WithTaskAndPeerID(e.peer.Task.TaskID,
-			e.peer.PeerID).Info("startReportPieceResultEvent: no need schedule parent because peer is back source peer")
->>>>>>> 5ae1888c
 		return
 	}
 	parent, candidates, hasParent := s.sched.ScheduleParent(e.peer, sets.NewString())
@@ -149,22 +138,12 @@
 				e.peer.PeerID).Info("startReportPieceResultEvent: peer need back source because no parent node is available for scheduling")
 			return
 		}
-<<<<<<< HEAD
 		e.peer.Log().Warnf("startReportPieceResultEvent: no parent node is currently available，reschedule it later")
-		s.waitScheduleParentPeerQueue.AddAfter(e.peer, time.Second)
+		s.waitScheduleParentPeerQueue.AddAfter(&rsPeer{peer: e.peer}, time.Second)
 		return
 	}
 	if err := e.peer.SendSchedulePacket(constructSuccessPeerPacket(e.peer, parent, candidates)); err != nil {
-		e.peer.Log().Warnf("send schedule packet to peer %s failed: %v", e.peer.PeerID, err)
-=======
-		logger.WithTaskAndPeerID(e.peer.Task.TaskID,
-			e.peer.PeerID).Warnf("startReportPieceResultEvent: no parent node is currently available，reschedule it later")
-		s.waitScheduleParentPeerQueue.AddAfter(&rsPeer{peer: e.peer}, time.Second)
-		return
-	}
-	if err := e.peer.SendSchedulePacket(constructSuccessPeerPacket(e.peer, parent, candidates)); err != nil {
-		logger.WithTaskAndPeerID(e.peer.Task.TaskID, e.peer.PeerID).Warnf("send schedule packet failed: %v", err)
->>>>>>> 5ae1888c
+		e.peer.Log().Warnf("send schedule packet failed: %v", err)
 	}
 }
 
@@ -200,12 +179,7 @@
 			e.peer.ReplaceParent(parentPeer)
 		}
 	} else if parentPeer.IsLeave() {
-<<<<<<< HEAD
-		e.peer.Log().Warnf("peerDownloadPieceSuccessEvent: need reschedule parent for peer because it's parent is leave")
-=======
-		logger.WithTaskAndPeerID(e.peer.Task.TaskID,
-			e.peer.PeerID).Warnf("peerDownloadPieceSuccessEvent: need reschedule parent for peer because it's parent is already left")
->>>>>>> 5ae1888c
+		e.peer.Log().Warnf("peerDownloadPieceSuccessEvent: need reschedule parent for peer because it's parent is already left")
 		e.peer.ReplaceParent(nil)
 		var hasParent bool
 		parentPeer, candidates, hasParent = s.sched.ScheduleParent(e.peer, sets.NewString(parentPeer.PeerID))
@@ -245,41 +219,17 @@
 	switch e.pr.Code {
 	case dfcodes.ClientWaitPieceReady:
 		return
-<<<<<<< HEAD
-	case dfcodes.PeerTaskNotFound, dfcodes.ClientPieceRequestFail, dfcodes.ClientPieceDownloadFail:
-		// TODO PeerTaskNotFound remove dest peer task, ClientPieceDownloadFail add blank list
-		reScheduleParent(e.peer, s)
-		return
-	case dfcodes.CdnTaskNotFound, dfcodes.CdnError, dfcodes.CdnTaskRegistryFail, dfcodes.CdnTaskDownloadFail:
-		go func(task *supervisor.Task) {
-			// TODO
-			synclock.Lock(task.TaskID, false)
-			defer synclock.UnLock(task.TaskID, false)
-			if cdnPeer, err := s.cdnManager.StartSeedTask(context.Background(), task); err != nil {
-				logger.Errorf("start seed task fail: %v", err)
-				span.AddEvent(config.EventCDNFailBackClientSource, trace.WithAttributes(config.AttributeTriggerCDNError.String(err.Error())))
-				handleSeedTaskFail(task)
-			} else {
-				logger.Debugf("===== successfully obtain seeds from cdn, task: %+v =====", e.peer.Task)
-				children := s.sched.ScheduleChildren(cdnPeer)
-				for _, child := range children {
-					if err := child.SendSchedulePacket(constructSuccessPeerPacket(child, cdnPeer, nil)); err != nil {
-						e.peer.Log().Warnf("send schedule packet to peer %s failed: %v", child.PeerID, err)
-					}
-				}
-=======
 	case dfcodes.PeerTaskNotFound:
 		s.peerManager.Delete(e.pr.DstPid)
 	case dfcodes.CdnTaskNotFound, dfcodes.CdnError, dfcodes.CdnTaskDownloadFail:
 		s.peerManager.Delete(e.pr.DstPid)
 		go func() {
 			if _, err := s.cdnManager.StartSeedTask(e.ctx, e.peer.Task); err != nil {
-				logger.WithTaskID(e.peer.Task.TaskID).Errorf("peerDownloadPieceFailEvent: seed task failed: %v", err)
->>>>>>> 5ae1888c
+				e.peer.Log().Errorf("peerDownloadPieceFailEvent: seed task failed: %v", err)
 			}
 		}()
 	default:
-		logger.WithTaskAndPeerID(e.peer.Task.TaskID, e.peer.PeerID).Debugf("report piece download fail message, piece result %s", e.pr.String())
+		e.peer.Log().Debugf("report piece download fail message, piece result %s", e.pr.String())
 	}
 	s.waitScheduleParentPeerQueue.Add(&rsPeer{peer: e.peer, blankParents: sets.NewString(e.pr.DstPid)})
 }
@@ -345,13 +295,8 @@
 		child := (value).(*supervisor.Peer)
 		parent, candidates, hasParent := s.sched.ScheduleParent(child, sets.NewString(e.peer.PeerID))
 		if !hasParent {
-<<<<<<< HEAD
 			e.peer.Log().Warnf("peerDownloadFailEvent: there is no available parent, reschedule it later")
-			s.waitScheduleParentPeerQueue.AddAfter(e.peer, time.Second)
-=======
-			logger.WithTaskAndPeerID(child.Task.TaskID, child.PeerID).Warnf("peerDownloadFailEvent: there is no available parent, reschedule it later")
 			s.waitScheduleParentPeerQueue.AddAfter(&rsPeer{peer: e.peer, blankParents: sets.NewString(e.peer.PeerID)}, time.Second)
->>>>>>> 5ae1888c
 			return true
 		}
 		if err := child.SendSchedulePacket(constructSuccessPeerPacket(child, parent, candidates)); err != nil {
@@ -379,13 +324,8 @@
 		child := value.(*supervisor.Peer)
 		parent, candidates, hasParent := s.sched.ScheduleParent(child, sets.NewString(e.peer.PeerID))
 		if !hasParent {
-<<<<<<< HEAD
 			e.peer.Log().Warnf("handlePeerLeave: there is no available parent，reschedule it later")
-			s.waitScheduleParentPeerQueue.AddAfter(child, time.Second)
-=======
-			logger.WithTaskAndPeerID(child.Task.TaskID, child.PeerID).Warnf("handlePeerLeave: there is no available parent，reschedule it later")
 			s.waitScheduleParentPeerQueue.AddAfter(&rsPeer{peer: child, blankParents: sets.NewString(e.peer.PeerID)}, time.Second)
->>>>>>> 5ae1888c
 			return true
 		}
 		if err := child.SendSchedulePacket(constructSuccessPeerPacket(child, parent, candidates)); err != nil {
@@ -427,31 +367,7 @@
 	return peerPacket
 }
 
-<<<<<<< HEAD
-func reScheduleParent(peer *supervisor.Peer, s *state) {
-	parent, candidates, hasParent := s.sched.ScheduleParent(peer)
-	if !hasParent {
-		if peer.Task.NeedClientBackSource() {
-			if peer.CloseChannel(dferrors.Newf(dfcodes.SchedNeedBackSource, "peer %s need back source", peer.PeerID)) == nil {
-				peer.Task.IncreaseBackSourcePeer(peer.PeerID)
-			}
-			return
-		}
-		logger.Errorf("reScheduleParent: failed to schedule parent to peer %s, reschedule it later", peer.PeerID)
-		//peer.PacketChan <- constructFailPeerPacket(peer, dfcodes.SchedWithoutParentPeer)
-		s.waitScheduleParentPeerQueue.AddAfter(peer, time.Second)
-		return
-	}
-	// TODO if parentPeer is equal with oldParent, need schedule again ?
-	if err := peer.SendSchedulePacket(constructSuccessPeerPacket(peer, parent, candidates)); err != nil {
-		peer.Log().Warnf("send schedule packet to peer %s failed: %v", peer.PeerID, err)
-	}
-}
-
-func handleSeedTaskFail(task *supervisor.Task) {
-=======
 func handleCDNSeedTaskFail(task *supervisor.Task) {
->>>>>>> 5ae1888c
 	if task.NeedClientBackSource() {
 		task.ListPeers().Range(func(data sortedlist.Item) bool {
 			peer := data.(*supervisor.Peer)
@@ -469,7 +385,7 @@
 		task.ListPeers().Range(func(data sortedlist.Item) bool {
 			peer := data.(*supervisor.Peer)
 			if err := peer.CloseChannel(dferrors.New(dfcodes.SchedTaskStatusError, "schedule task status failed")); err != nil {
-				logger.WithTaskAndPeerID(peer.Task.TaskID, peer.PeerID).Warnf("close peer conn channel failed: %v", err)
+				peer.Log().Warnf("close peer conn channel failed: %v", err)
 			}
 			return true
 		})
