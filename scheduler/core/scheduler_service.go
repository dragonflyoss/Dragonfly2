/*
 *     Copyright 2020 The Dragonfly Authors
 *
 * Licensed under the Apache License, Version 2.0 (the "License");
 * you may not use this file except in compliance with the License.
 * You may obtain a copy of the License at
 *
 *      http://www.apache.org/licenses/LICENSE-2.0
 *
 * Unless required by applicable law or agreed to in writing, software
 * distributed under the License is distributed on an "AS IS" BASIS,
 * WITHOUT WARRANTIES OR CONDITIONS OF ANY KIND, either express or implied.
 * See the License for the specific language governing permissions and
 * limitations under the License.
 */

package core

import (
	"context"
	"sync"
	"time"

	"d7y.io/dragonfly/v2/internal/dfcodes"
	logger "d7y.io/dragonfly/v2/internal/dflog"
	"d7y.io/dragonfly/v2/internal/idgen"
	"d7y.io/dragonfly/v2/pkg/rpc/base"
	"d7y.io/dragonfly/v2/pkg/rpc/base/common"
	schedulerRPC "d7y.io/dragonfly/v2/pkg/rpc/scheduler"
	"d7y.io/dragonfly/v2/pkg/synclock"
	"d7y.io/dragonfly/v2/scheduler/config"
	"d7y.io/dragonfly/v2/scheduler/core/scheduler"
	"d7y.io/dragonfly/v2/scheduler/daemon"
	"d7y.io/dragonfly/v2/scheduler/daemon/cdn/d7y"
	"d7y.io/dragonfly/v2/scheduler/daemon/cdn/source"
	"d7y.io/dragonfly/v2/scheduler/daemon/host"
	"d7y.io/dragonfly/v2/scheduler/daemon/peer"
	"d7y.io/dragonfly/v2/scheduler/daemon/task"
	"d7y.io/dragonfly/v2/scheduler/types"
	"github.com/pkg/errors"
)

type SchedulerService struct {
	// cdn mgr
	cdnManager daemon.CDNMgr
	// task mgr
	taskManager daemon.TaskMgr
	// host mgr
	hostManager daemon.HostMgr
	// Peer mgr
	peerManager daemon.PeerMgr

	sched    scheduler.Scheduler
	worker   worker
	config   *config.SchedulerConfig
	wg       sync.WaitGroup
	monitor  *monitor
	stopOnce sync.Once
}

func NewSchedulerService(cfg *config.SchedulerConfig, dynConfig config.DynconfigInterface) (*SchedulerService, error) {
	dynConfigData, err := dynConfig.Get()
	if err != nil {
		return nil, err
	}
	hostManager := host.NewManager()
	peerManager := peer.NewManager(cfg.GC, hostManager)
	cdnManager := source.NewManager()
	if !cfg.DisableCDN {
		cdnManager, err = d7y.NewManager(dynConfigData.CDNs, peerManager, hostManager)
		if err != nil {
			return nil, errors.Wrap(err, "new cdn manager")
		}
		dynConfig.Register(cdnManager)
		hostManager.OnNotify(dynConfigData)
		dynConfig.Register(hostManager)
	}
	taskManager := task.NewManager(cfg.GC)
	sched, err := scheduler.Get(cfg.Scheduler).Build(cfg, &scheduler.BuildOptions{
		PeerManager: peerManager,
	})
	if err != nil {
		return nil, errors.Wrapf(err, "build scheduler %v", cfg.Scheduler)
	}

	work := newEventLoopGroup(cfg.WorkerNum)
	var downloadMonitor *monitor
	if cfg.OpenMonitor {
		downloadMonitor = newMonitor(peerManager)
	}
	return &SchedulerService{
		cdnManager:  cdnManager,
		taskManager: taskManager,
		hostManager: hostManager,
		peerManager: peerManager,
		worker:      work,
		monitor:     downloadMonitor,
		sched:       sched,
		config:      cfg,
	}, nil
}

func (s *SchedulerService) Serve() {
	go s.worker.start(newState(s.sched, s.peerManager, s.cdnManager))
	if s.monitor != nil {
		go s.monitor.start()
	}
	logger.Debugf("start scheduler service successfully")
}

func (s *SchedulerService) Stop() {
	s.stopOnce.Do(func() {
		if s.worker != nil {
			s.worker.stop()
		}
		if s.monitor != nil {
			s.monitor.stop()
		}
	})
}

func (s *SchedulerService) GenerateTaskID(url string, meta *base.UrlMeta, peerID string) (taskID string) {
	if s.config.ABTest {
		return idgen.TwinsTaskID(url, meta, peerID)
	}
	return idgen.TaskID(url, meta)
}

func (s *SchedulerService) ScheduleParent(peer *types.Peer) (parent *types.Peer, err error) {
	parent, _, hasParent := s.sched.ScheduleParent(peer)
	//logger.Debugf("schedule parent result: parent %v, candidates:%v", parent, candidates)
	if !hasParent || parent == nil {
		return nil, errors.Errorf("no parent peer available for peer %v", peer.PeerID)
	}
	return parent, nil
}

func (s *SchedulerService) GetPeerTask(peerTaskID string) (peerTask *types.Peer, ok bool) {
	return s.peerManager.Get(peerTaskID)
}

func (s *SchedulerService) RegisterPeerTask(req *schedulerRPC.PeerTaskRequest, task *types.Task) (*types.Peer, error) {
	// get or create host
	reqPeerHost := req.PeerHost
	var (
		peer     *types.Peer
		ok       bool
		peerHost *types.PeerHost
	)

	if peerHost, ok = s.hostManager.Get(reqPeerHost.Uuid); !ok {
		peerHost = types.NewClientPeerHost(reqPeerHost.Uuid, reqPeerHost.Ip, reqPeerHost.HostName, reqPeerHost.RpcPort, reqPeerHost.DownPort,
			reqPeerHost.SecurityDomain, reqPeerHost.Location, reqPeerHost.Idc, reqPeerHost.NetTopology, s.config.ClientLoad)
		s.hostManager.Add(peerHost)
	}

	// get or creat PeerTask
	if peer, ok = s.peerManager.Get(req.PeerId); !ok {
		peer = types.NewPeer(req.PeerId, task, peerHost)
		s.peerManager.Add(peer)
	}
	return peer, nil
}

func (s *SchedulerService) GetOrCreateTask(ctx context.Context, task *types.Task) (*types.Task, error) {
	synclock.Lock(task.TaskID, true)
	task, ok := s.taskManager.GetOrAdd(task)
	if ok {
		if task.GetLastTriggerTime().Add(s.config.AccessWindow).After(time.Now()) || task.IsHealth() {
			synclock.UnLock(task.TaskID, true)
			return task, nil
		}
	}
	synclock.UnLock(task.TaskID, true)
	// do trigger
	task.SetLastTriggerTime(time.Now())
	// register cdn peer task
	// notify peer tasks
	synclock.Lock(task.TaskID, false)
	defer synclock.UnLock(task.TaskID, false)
	if task.IsHealth() && task.GetLastTriggerTime().Add(s.config.AccessWindow).After(time.Now()) {
		return task, nil
	}
	if task.IsFrozen() {
		task.SetStatus(types.TaskStatusRunning)
	}
<<<<<<< HEAD
	//if s.config.DisableCDN {
	// TODO NeedBackSource
	//}
=======
>>>>>>> a5e4b0e9
	go func() {
		if err := s.cdnManager.StartSeedTask(ctx, task); err != nil {
			if !task.IsSuccess() {
				task.SetStatus(types.TaskStatusFailed)
			}
			logger.Errorf("failed to seed task: %v", err)
			if ok = s.worker.send(taskSeedFailEvent{task}); !ok {
				logger.Error("failed to send taskSeed fail event, eventLoop is shutdown")
			}
		} else {
			logger.Debugf("===== successfully obtain seeds from cdn, task: %+v ====", task)
		}
	}()
	return task, nil
}

func (s *SchedulerService) HandlePieceResult(peer *types.Peer, pieceResult *schedulerRPC.PieceResult) error {
	peer.Touch()
	if pieceResult.PieceNum == common.ZeroOfPiece {
		s.worker.send(startReportPieceResultEvent{peer})
		return nil
	} else if pieceResult.Success {
		s.worker.send(peerDownloadPieceSuccessEvent{
			peer: peer,
			pr:   pieceResult,
		})
		return nil
	} else if pieceResult.Code != dfcodes.Success {
		s.worker.send(peerDownloadPieceFailEvent{
			peer: peer,
			pr:   pieceResult,
		})
		return nil
	}
	return nil
}

func (s *SchedulerService) HandlePeerResult(peer *types.Peer, peerResult *schedulerRPC.PeerResult) error {
	peer.Touch()
	if peerResult.Success {
		if !s.worker.send(peerDownloadSuccessEvent{peer: peer, peerResult: peerResult}) {
			logger.Errorf("send peer download success event failed")
		}
	} else if !s.worker.send(peerDownloadFailEvent{peer: peer, peerResult: peerResult}) {
		logger.Errorf("send peer download fail event failed")
	}
	return nil
}

func (s *SchedulerService) HandleLeaveTask(peer *types.Peer) error {
	peer.Touch()
	if !s.worker.send(peerLeaveEvent{peer: peer}) {
		logger.Errorf("send peer leave event failed")
	}
	return nil
}<|MERGE_RESOLUTION|>--- conflicted
+++ resolved
@@ -184,12 +184,9 @@
 	if task.IsFrozen() {
 		task.SetStatus(types.TaskStatusRunning)
 	}
-<<<<<<< HEAD
 	//if s.config.DisableCDN {
 	// TODO NeedBackSource
 	//}
-=======
->>>>>>> a5e4b0e9
 	go func() {
 		if err := s.cdnManager.StartSeedTask(ctx, task); err != nil {
 			if !task.IsSuccess() {
