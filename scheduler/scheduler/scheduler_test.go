/*
 *     Copyright 2020 The Dragonfly Authors
 *
 * Licensed under the Apache License, Version 2.0 (the "License");
 * you may not use this file except in compliance with the License.
 * You may obtain a copy of the License at
 *
 *      http://www.apache.org/licenses/LICENSE-2.0
 *
 * Unless required by applicable law or agreed to in writing, software
 * distributed under the License is distributed on an "AS IS" BASIS,
 * WITHOUT WARRANTIES OR CONDITIONS OF ANY KIND, either express or implied.
 * See the License for the specific language governing permissions and
 * limitations under the License.
 */

package scheduler

import (
	"context"
	"errors"
	"fmt"
	"reflect"
	"testing"
	"time"

	"github.com/golang/mock/gomock"
	"github.com/stretchr/testify/assert"

	"d7y.io/dragonfly/v2/manager/types"
	"d7y.io/dragonfly/v2/pkg/container/set"
	"d7y.io/dragonfly/v2/pkg/idgen"
	"d7y.io/dragonfly/v2/pkg/rpc/base"
	rpcscheduler "d7y.io/dragonfly/v2/pkg/rpc/scheduler"
	rpcschedulermocks "d7y.io/dragonfly/v2/pkg/rpc/scheduler/mocks"
	"d7y.io/dragonfly/v2/scheduler/config"
	configmocks "d7y.io/dragonfly/v2/scheduler/config/mocks"
	"d7y.io/dragonfly/v2/scheduler/resource"
	"d7y.io/dragonfly/v2/scheduler/scheduler/evaluator"
)

var (
	mockPluginDir       = "plugin_dir"
	mockSchedulerConfig = &config.SchedulerConfig{
		RetryLimit:           2,
		RetryBackSourceLimit: 1,
		RetryInterval:        10 * time.Millisecond,
		BackSourceCount:      int(mockTaskBackToSourceLimit),
		Algorithm:            evaluator.DefaultAlgorithm,
	}
	mockRawHost = &rpcscheduler.PeerHost{
		Id:             idgen.HostID("hostname", 8003),
		Ip:             "127.0.0.1",
		RpcPort:        8003,
		DownPort:       8001,
		HostName:       "hostname",
		SecurityDomain: "security_domain",
		Location:       "location",
		Idc:            "idc",
		NetTopology:    "net_topology",
	}

	mockRawSeedHost = &rpcscheduler.PeerHost{
		Id:             idgen.HostID("hostname_seed", 8003),
		Ip:             "127.0.0.1",
		RpcPort:        8003,
		DownPort:       8001,
		HostName:       "hostname",
		SecurityDomain: "security_domain",
		Location:       "location",
		Idc:            "idc",
		NetTopology:    "net_topology",
	}

	mockTaskURLMeta = &base.UrlMeta{
		Digest: "digest",
		Tag:    "tag",
		Range:  "range",
		Filter: "filter",
		Header: map[string]string{
			"content-length": "100",
		},
	}

	mockTaskBackToSourceLimit int32 = 200
	mockTaskURL                     = "http://example.com/foo"
	mockTaskID                      = idgen.TaskID(mockTaskURL, mockTaskURLMeta)
	mockPeerID                      = idgen.PeerID("127.0.0.1")
	mockSeedPeerID                  = idgen.SeedPeerID("127.0.0.1")
)

func TestScheduler_New(t *testing.T) {
	tests := []struct {
		name      string
		pluginDir string
		expect    func(t *testing.T, s any)
	}{
		{
			name:      "new scheduler",
			pluginDir: "bar",
			expect: func(t *testing.T, s any) {
				assert := assert.New(t)
				assert.Equal(reflect.TypeOf(s).Elem().Name(), "scheduler")
			},
		},
		{
			name:      "new scheduler with empty pluginDir",
			pluginDir: "",
			expect: func(t *testing.T, s any) {
				assert := assert.New(t)
				assert.Equal(reflect.TypeOf(s).Elem().Name(), "scheduler")
			},
		},
	}

	for _, tc := range tests {
		t.Run(tc.name, func(t *testing.T) {
			ctl := gomock.NewController(t)
			defer ctl.Finish()
			dynconfig := configmocks.NewMockDynconfigInterface(ctl)

			tc.expect(t, New(mockSchedulerConfig, dynconfig, tc.pluginDir))
		})
	}
}

func TestScheduler_ScheduleParent(t *testing.T) {
	tests := []struct {
		name   string
		mock   func(cancel context.CancelFunc, peer *resource.Peer, seedPeer *resource.Peer, blocklist set.SafeSet, stream rpcscheduler.Scheduler_ReportPieceResultServer, mr *rpcschedulermocks.MockScheduler_ReportPieceResultServerMockRecorder, md *configmocks.MockDynconfigInterfaceMockRecorder)
		expect func(t *testing.T, peer *resource.Peer)
	}{
		{
			name: "context was done",
			mock: func(cancel context.CancelFunc, peer *resource.Peer, seedPeer *resource.Peer, blocklist set.SafeSet, stream rpcscheduler.Scheduler_ReportPieceResultServer, mr *rpcschedulermocks.MockScheduler_ReportPieceResultServerMockRecorder, md *configmocks.MockDynconfigInterfaceMockRecorder) {
				peer.FSM.SetState(resource.PeerStateRunning)
				cancel()
			},
			expect: func(t *testing.T, peer *resource.Peer) {
				assert := assert.New(t)
				assert.True(peer.FSM.Is(resource.PeerStateRunning))
			},
		},
		{
			name: "peer needs back-to-source and peer stream load failed",
			mock: func(cancel context.CancelFunc, peer *resource.Peer, seedPeer *resource.Peer, blocklist set.SafeSet, stream rpcscheduler.Scheduler_ReportPieceResultServer, mr *rpcschedulermocks.MockScheduler_ReportPieceResultServerMockRecorder, md *configmocks.MockDynconfigInterfaceMockRecorder) {
				task := peer.Task
				task.StorePeer(peer)
				peer.NeedBackToSource.Store(true)
				peer.FSM.SetState(resource.PeerStateRunning)
			},
			expect: func(t *testing.T, peer *resource.Peer) {
				assert := assert.New(t)
				assert.True(peer.FSM.Is(resource.PeerStateRunning))
			},
		},
		{
			name: "peer needs back-to-source and send Code_SchedNeedBackSource code failed",
			mock: func(cancel context.CancelFunc, peer *resource.Peer, seedPeer *resource.Peer, blocklist set.SafeSet, stream rpcscheduler.Scheduler_ReportPieceResultServer, mr *rpcschedulermocks.MockScheduler_ReportPieceResultServerMockRecorder, md *configmocks.MockDynconfigInterfaceMockRecorder) {
				task := peer.Task
				task.StorePeer(peer)
				peer.NeedBackToSource.Store(true)
				peer.FSM.SetState(resource.PeerStateRunning)
				peer.StoreStream(stream)

				mr.Send(gomock.Eq(&rpcscheduler.PeerPacket{Code: base.Code_SchedNeedBackSource})).Return(errors.New("foo")).Times(1)
			},
			expect: func(t *testing.T, peer *resource.Peer) {
				assert := assert.New(t)
				assert.Equal(len(peer.Parents()), 0)
				assert.True(peer.FSM.Is(resource.PeerStateRunning))
			},
		},
		{
			name: "peer needs back-to-source and send Code_SchedNeedBackSource code success",
			mock: func(cancel context.CancelFunc, peer *resource.Peer, seedPeer *resource.Peer, blocklist set.SafeSet, stream rpcscheduler.Scheduler_ReportPieceResultServer, mr *rpcschedulermocks.MockScheduler_ReportPieceResultServerMockRecorder, md *configmocks.MockDynconfigInterfaceMockRecorder) {
				task := peer.Task
				task.StorePeer(peer)
				peer.NeedBackToSource.Store(true)
				peer.FSM.SetState(resource.PeerStateRunning)
				peer.StoreStream(stream)

				mr.Send(gomock.Eq(&rpcscheduler.PeerPacket{Code: base.Code_SchedNeedBackSource})).Return(nil).Times(1)
			},
			expect: func(t *testing.T, peer *resource.Peer) {
				assert := assert.New(t)
				assert.Equal(len(peer.Parents()), 0)
				assert.True(peer.FSM.Is(resource.PeerStateBackToSource))
				assert.True(peer.Task.FSM.Is(resource.TaskStatePending))
			},
		},
		{
			name: "peer needs back-to-source and task state is TaskStateFailed",
			mock: func(cancel context.CancelFunc, peer *resource.Peer, seedPeer *resource.Peer, blocklist set.SafeSet, stream rpcscheduler.Scheduler_ReportPieceResultServer, mr *rpcschedulermocks.MockScheduler_ReportPieceResultServerMockRecorder, md *configmocks.MockDynconfigInterfaceMockRecorder) {
				task := peer.Task
				task.StorePeer(peer)
				peer.NeedBackToSource.Store(true)
				peer.FSM.SetState(resource.PeerStateRunning)
				task.FSM.SetState(resource.TaskStateFailed)
				peer.StoreStream(stream)

				mr.Send(gomock.Eq(&rpcscheduler.PeerPacket{Code: base.Code_SchedNeedBackSource})).Return(nil).Times(1)
			},
			expect: func(t *testing.T, peer *resource.Peer) {
				assert := assert.New(t)
				assert.Equal(len(peer.Parents()), 0)
				assert.True(peer.FSM.Is(resource.PeerStateBackToSource))
				assert.True(peer.Task.FSM.Is(resource.TaskStateRunning))
			},
		},
		{
			name: "schedule exceeds RetryBackSourceLimit and peer stream load failed",
			mock: func(cancel context.CancelFunc, peer *resource.Peer, seedPeer *resource.Peer, blocklist set.SafeSet, stream rpcscheduler.Scheduler_ReportPieceResultServer, mr *rpcschedulermocks.MockScheduler_ReportPieceResultServerMockRecorder, md *configmocks.MockDynconfigInterfaceMockRecorder) {
				task := peer.Task
				task.StorePeer(peer)
				peer.FSM.SetState(resource.PeerStateRunning)
				md.GetSchedulerClusterConfig().Return(types.SchedulerClusterConfig{}, false).Times(1)
			},
			expect: func(t *testing.T, peer *resource.Peer) {
				assert := assert.New(t)
				assert.True(peer.FSM.Is(resource.PeerStateRunning))
			},
		},
		{
			name: "schedule exceeds RetryLimit and peer stream load failed",
			mock: func(cancel context.CancelFunc, peer *resource.Peer, seedPeer *resource.Peer, blocklist set.SafeSet, stream rpcscheduler.Scheduler_ReportPieceResultServer, mr *rpcschedulermocks.MockScheduler_ReportPieceResultServerMockRecorder, md *configmocks.MockDynconfigInterfaceMockRecorder) {
				task := peer.Task
				task.StorePeer(peer)
				peer.FSM.SetState(resource.PeerStateRunning)
				peer.Task.BackToSourceLimit.Store(0)
				md.GetSchedulerClusterConfig().Return(types.SchedulerClusterConfig{}, false).Times(2)
			},
			expect: func(t *testing.T, peer *resource.Peer) {
				assert := assert.New(t)
				assert.Equal(len(peer.Parents()), 0)
				assert.True(peer.FSM.Is(resource.PeerStateRunning))
			},
		},
		{
			name: "schedule exceeds RetryLimit and send Code_SchedTaskStatusError code failed",
			mock: func(cancel context.CancelFunc, peer *resource.Peer, seedPeer *resource.Peer, blocklist set.SafeSet, stream rpcscheduler.Scheduler_ReportPieceResultServer, mr *rpcschedulermocks.MockScheduler_ReportPieceResultServerMockRecorder, md *configmocks.MockDynconfigInterfaceMockRecorder) {
				task := peer.Task
				task.StorePeer(peer)
				peer.FSM.SetState(resource.PeerStateRunning)
				peer.Task.BackToSourceLimit.Store(0)
				peer.StoreStream(stream)

				gomock.InOrder(
					md.GetSchedulerClusterConfig().Return(types.SchedulerClusterConfig{}, false).Times(2),
					mr.Send(gomock.Eq(&rpcscheduler.PeerPacket{Code: base.Code_SchedTaskStatusError})).Return(errors.New("foo")).Times(1),
				)
			},
			expect: func(t *testing.T, peer *resource.Peer) {
				assert := assert.New(t)
				assert.Equal(len(peer.Parents()), 0)
				assert.True(peer.FSM.Is(resource.PeerStateRunning))
			},
		},
		{
			name: "schedule exceeds RetryLimit and send Code_SchedTaskStatusError code success",
			mock: func(cancel context.CancelFunc, peer *resource.Peer, seedPeer *resource.Peer, blocklist set.SafeSet, stream rpcscheduler.Scheduler_ReportPieceResultServer, mr *rpcschedulermocks.MockScheduler_ReportPieceResultServerMockRecorder, md *configmocks.MockDynconfigInterfaceMockRecorder) {
				task := peer.Task
				task.StorePeer(peer)
				peer.FSM.SetState(resource.PeerStateRunning)
				peer.Task.BackToSourceLimit.Store(0)
				peer.StoreStream(stream)

				gomock.InOrder(
					md.GetSchedulerClusterConfig().Return(types.SchedulerClusterConfig{}, false).Times(2),
					mr.Send(gomock.Eq(&rpcscheduler.PeerPacket{Code: base.Code_SchedTaskStatusError})).Return(nil).Times(1),
				)
			},
			expect: func(t *testing.T, peer *resource.Peer) {
				assert := assert.New(t)
				assert.Equal(len(peer.Parents()), 0)
				assert.True(peer.FSM.Is(resource.PeerStateRunning))
			},
		},
		{
			name: "schedule succeeded",
			mock: func(cancel context.CancelFunc, peer *resource.Peer, seedPeer *resource.Peer, blocklist set.SafeSet, stream rpcscheduler.Scheduler_ReportPieceResultServer, mr *rpcschedulermocks.MockScheduler_ReportPieceResultServerMockRecorder, md *configmocks.MockDynconfigInterfaceMockRecorder) {
				task := peer.Task
				task.StorePeer(peer)
				task.StorePeer(seedPeer)
				peer.FSM.SetState(resource.PeerStateRunning)
				seedPeer.FSM.SetState(resource.PeerStateRunning)
				peer.StoreStream(stream)
				gomock.InOrder(
					md.GetSchedulerClusterConfig().Return(types.SchedulerClusterConfig{}, false).Times(1),
					md.GetSchedulerClusterClientConfig().Return(types.SchedulerClusterClientConfig{
						ParallelCount: 2,
					}, true).Times(1),
					mr.Send(gomock.Any()).Return(nil).Times(1),
				)
			},
			expect: func(t *testing.T, peer *resource.Peer) {
				assert := assert.New(t)
				assert.Equal(len(peer.Parents()), 1)
				assert.True(peer.FSM.Is(resource.PeerStateRunning))
			},
		},
	}

	for _, tc := range tests {
		t.Run(tc.name, func(t *testing.T) {
			ctl := gomock.NewController(t)
			defer ctl.Finish()
			stream := rpcschedulermocks.NewMockScheduler_ReportPieceResultServer(ctl)
			dynconfig := configmocks.NewMockDynconfigInterface(ctl)
			ctx, cancel := context.WithCancel(context.Background())
			mockHost := resource.NewHost(mockRawHost)
			mockTask := resource.NewTask(mockTaskID, mockTaskURL, base.TaskType_Normal, mockTaskURLMeta, resource.WithBackToSourceLimit(mockTaskBackToSourceLimit))
			peer := resource.NewPeer(mockPeerID, mockTask, mockHost)
			mockSeedHost := resource.NewHost(mockRawSeedHost, resource.WithHostType(resource.HostTypeSuperSeed))
			seedPeer := resource.NewPeer(mockSeedPeerID, mockTask, mockSeedHost)
			blocklist := set.NewSafeSet()

			tc.mock(cancel, peer, seedPeer, blocklist, stream, stream.EXPECT(), dynconfig.EXPECT())
			scheduler := New(mockSchedulerConfig, dynconfig, mockPluginDir)
			scheduler.ScheduleParent(ctx, peer, blocklist)
			tc.expect(t, peer)
		})
	}
}

func TestScheduler_NotifyAndFindParent(t *testing.T) {
	tests := []struct {
		name   string
		mock   func(peer *resource.Peer, mockHost *resource.Host, mockTask *resource.Task, mockPeer *resource.Peer, blocklist set.SafeSet, stream rpcscheduler.Scheduler_ReportPieceResultServer, dynconfig config.DynconfigInterface, ms *rpcschedulermocks.MockScheduler_ReportPieceResultServerMockRecorder, md *configmocks.MockDynconfigInterfaceMockRecorder)
		expect func(t *testing.T, peer *resource.Peer, parents []*resource.Peer, ok bool)
	}{
		{
			name: "peer state is PeerStatePending",
			mock: func(peer *resource.Peer, mockHost *resource.Host, mockTask *resource.Task, mockPeer *resource.Peer, blocklist set.SafeSet, stream rpcscheduler.Scheduler_ReportPieceResultServer, dynconfig config.DynconfigInterface, ms *rpcschedulermocks.MockScheduler_ReportPieceResultServerMockRecorder, md *configmocks.MockDynconfigInterfaceMockRecorder) {
				peer.FSM.SetState(resource.PeerStatePending)
			},
			expect: func(t *testing.T, peer *resource.Peer, parents []*resource.Peer, ok bool) {
				assert := assert.New(t)
				assert.False(ok)
			},
		},
		{
			name: "peer state is PeerStateReceivedSmall",
			mock: func(peer *resource.Peer, mockHost *resource.Host, mockTask *resource.Task, mockPeer *resource.Peer, blocklist set.SafeSet, stream rpcscheduler.Scheduler_ReportPieceResultServer, dynconfig config.DynconfigInterface, ms *rpcschedulermocks.MockScheduler_ReportPieceResultServerMockRecorder, md *configmocks.MockDynconfigInterfaceMockRecorder) {
				peer.FSM.SetState(resource.PeerStateReceivedSmall)
			},
			expect: func(t *testing.T, peer *resource.Peer, parents []*resource.Peer, ok bool) {
				assert := assert.New(t)
				assert.False(ok)
			},
		},
		{
			name: "peer state is PeerStateReceivedNormal",
			mock: func(peer *resource.Peer, mockHost *resource.Host, mockTask *resource.Task, mockPeer *resource.Peer, blocklist set.SafeSet, stream rpcscheduler.Scheduler_ReportPieceResultServer, dynconfig config.DynconfigInterface, ms *rpcschedulermocks.MockScheduler_ReportPieceResultServerMockRecorder, md *configmocks.MockDynconfigInterfaceMockRecorder) {
				peer.FSM.SetState(resource.PeerStateReceivedNormal)
			},
			expect: func(t *testing.T, peer *resource.Peer, parents []*resource.Peer, ok bool) {
				assert := assert.New(t)
				assert.False(ok)
			},
		},
		{
			name: "peer state is PeerStateBackToSource",
			mock: func(peer *resource.Peer, mockHost *resource.Host, mockTask *resource.Task, mockPeer *resource.Peer, blocklist set.SafeSet, stream rpcscheduler.Scheduler_ReportPieceResultServer, dynconfig config.DynconfigInterface, ms *rpcschedulermocks.MockScheduler_ReportPieceResultServerMockRecorder, md *configmocks.MockDynconfigInterfaceMockRecorder) {
				peer.FSM.SetState(resource.PeerStateBackToSource)
			},
			expect: func(t *testing.T, peer *resource.Peer, parents []*resource.Peer, ok bool) {
				assert := assert.New(t)
				assert.False(ok)
			},
		},
		{
			name: "peer state is PeerStateSucceeded",
			mock: func(peer *resource.Peer, mockHost *resource.Host, mockTask *resource.Task, mockPeer *resource.Peer, blocklist set.SafeSet, stream rpcscheduler.Scheduler_ReportPieceResultServer, dynconfig config.DynconfigInterface, ms *rpcschedulermocks.MockScheduler_ReportPieceResultServerMockRecorder, md *configmocks.MockDynconfigInterfaceMockRecorder) {
				peer.FSM.SetState(resource.PeerStateSucceeded)
			},
			expect: func(t *testing.T, peer *resource.Peer, parents []*resource.Peer, ok bool) {
				assert := assert.New(t)
				assert.False(ok)
			},
		},
		{
			name: "peer state is PeerStateFailed",
			mock: func(peer *resource.Peer, mockHost *resource.Host, mockTask *resource.Task, mockPeer *resource.Peer, blocklist set.SafeSet, stream rpcscheduler.Scheduler_ReportPieceResultServer, dynconfig config.DynconfigInterface, ms *rpcschedulermocks.MockScheduler_ReportPieceResultServerMockRecorder, md *configmocks.MockDynconfigInterfaceMockRecorder) {
				peer.FSM.SetState(resource.PeerStateFailed)
			},
			expect: func(t *testing.T, peer *resource.Peer, parents []*resource.Peer, ok bool) {
				assert := assert.New(t)
				assert.False(ok)
			},
		},
		{
			name: "peer state is PeerStateLeave",
			mock: func(peer *resource.Peer, mockHost *resource.Host, mockTask *resource.Task, mockPeer *resource.Peer, blocklist set.SafeSet, stream rpcscheduler.Scheduler_ReportPieceResultServer, dynconfig config.DynconfigInterface, ms *rpcschedulermocks.MockScheduler_ReportPieceResultServerMockRecorder, md *configmocks.MockDynconfigInterfaceMockRecorder) {
				peer.FSM.SetState(resource.PeerStateLeave)
			},
			expect: func(t *testing.T, peer *resource.Peer, parents []*resource.Peer, ok bool) {
				assert := assert.New(t)
				assert.False(ok)
			},
		},
		{
			name: "task peers is empty",
			mock: func(peer *resource.Peer, mockHost *resource.Host, mockTask *resource.Task, mockPeer *resource.Peer, blocklist set.SafeSet, stream rpcscheduler.Scheduler_ReportPieceResultServer, dynconfig config.DynconfigInterface, ms *rpcschedulermocks.MockScheduler_ReportPieceResultServerMockRecorder, md *configmocks.MockDynconfigInterfaceMockRecorder) {
				peer.FSM.SetState(resource.PeerStateRunning)
				peer.Task.StorePeer(peer)
				md.GetSchedulerClusterConfig().Return(types.SchedulerClusterConfig{}, false).Times(1)
			},
			expect: func(t *testing.T, peer *resource.Peer, parents []*resource.Peer, ok bool) {
				assert := assert.New(t)
				assert.False(ok)
			},
		},
		{
			name: "task contains only one peer and peer is itself",
			mock: func(peer *resource.Peer, mockHost *resource.Host, mockTask *resource.Task, mockPeer *resource.Peer, blocklist set.SafeSet, stream rpcscheduler.Scheduler_ReportPieceResultServer, dynconfig config.DynconfigInterface, ms *rpcschedulermocks.MockScheduler_ReportPieceResultServerMockRecorder, md *configmocks.MockDynconfigInterfaceMockRecorder) {
				peer.FSM.SetState(resource.PeerStateRunning)
				peer.Task.StorePeer(peer)

				md.GetSchedulerClusterConfig().Return(types.SchedulerClusterConfig{}, false).Times(1)
			},
			expect: func(t *testing.T, peer *resource.Peer, parents []*resource.Peer, ok bool) {
				assert := assert.New(t)
				assert.False(ok)
			},
		},
		{
			name: "peer is in blocklist",
			mock: func(peer *resource.Peer, mockHost *resource.Host, mockTask *resource.Task, mockPeer *resource.Peer, blocklist set.SafeSet, stream rpcscheduler.Scheduler_ReportPieceResultServer, dynconfig config.DynconfigInterface, ms *rpcschedulermocks.MockScheduler_ReportPieceResultServerMockRecorder, md *configmocks.MockDynconfigInterfaceMockRecorder) {
				peer.FSM.SetState(resource.PeerStateRunning)
				peer.Task.StorePeer(peer)
				peer.Task.StorePeer(mockPeer)
				blocklist.Add(mockPeer.ID)

				md.GetSchedulerClusterConfig().Return(types.SchedulerClusterConfig{}, false).Times(1)
			},
			expect: func(t *testing.T, peer *resource.Peer, parents []*resource.Peer, ok bool) {
				assert := assert.New(t)
				assert.False(ok)
			},
		},
		{
<<<<<<< HEAD
			name: "peer is in candidate peers",
			mock: func(peer *resource.Peer, mockPeer *resource.Peer, blocklist set.SafeSet, stream rpcscheduler.Scheduler_ReportPieceResultServer, dynconfig config.DynconfigInterface, ms *rpcschedulermocks.MockScheduler_ReportPieceResultServerMockRecorder, md *configmocks.MockDynconfigInterfaceMockRecorder) {
=======
			name: "peer is in steal peers",
			mock: func(peer *resource.Peer, mockHost *resource.Host, mockTask *resource.Task, mockPeer *resource.Peer, blocklist set.SafeSet, stream rpcscheduler.Scheduler_ReportPieceResultServer, dynconfig config.DynconfigInterface, ms *rpcschedulermocks.MockScheduler_ReportPieceResultServerMockRecorder, md *configmocks.MockDynconfigInterfaceMockRecorder) {
>>>>>>> fef43815
				peer.FSM.SetState(resource.PeerStateRunning)
				peer.Task.StorePeer(peer)
				peer.Task.StorePeer(mockPeer)
<<<<<<< HEAD
				peer.CandidatePeers.Add(mockPeer.ID)
=======
>>>>>>> fef43815

				md.GetSchedulerClusterConfig().Return(types.SchedulerClusterConfig{}, false).Times(1)
			},
			expect: func(t *testing.T, peer *resource.Peer, parents []*resource.Peer, ok bool) {
				assert := assert.New(t)
				assert.False(ok)
			},
		},
		{
			name: "peer is bad node",
			mock: func(peer *resource.Peer, mockHost *resource.Host, mockTask *resource.Task, mockPeer *resource.Peer, blocklist set.SafeSet, stream rpcscheduler.Scheduler_ReportPieceResultServer, dynconfig config.DynconfigInterface, ms *rpcschedulermocks.MockScheduler_ReportPieceResultServerMockRecorder, md *configmocks.MockDynconfigInterfaceMockRecorder) {
				peer.FSM.SetState(resource.PeerStateRunning)
				peer.FSM.SetState(resource.PeerStateFailed)
				peer.Task.StorePeer(mockPeer)
			},
			expect: func(t *testing.T, peer *resource.Peer, parents []*resource.Peer, ok bool) {
				assert := assert.New(t)
				assert.False(ok)
			},
		},
		{
			name: "parent is peer's descendant",
			mock: func(peer *resource.Peer, mockHost *resource.Host, mockTask *resource.Task, mockPeer *resource.Peer, blocklist set.SafeSet, stream rpcscheduler.Scheduler_ReportPieceResultServer, dynconfig config.DynconfigInterface, ms *rpcschedulermocks.MockScheduler_ReportPieceResultServerMockRecorder, md *configmocks.MockDynconfigInterfaceMockRecorder) {
				peer.FSM.SetState(resource.PeerStateRunning)
				mockPeer.FSM.SetState(resource.PeerStateRunning)
				peer.Task.StorePeer(peer)
				peer.Task.StorePeer(mockPeer)
				if err := peer.Task.AddPeerEdge(peer, mockPeer); err != nil {
					t.Fatal(err)
				}

				md.GetSchedulerClusterConfig().Return(types.SchedulerClusterConfig{}, false).Times(1)
			},
			expect: func(t *testing.T, peer *resource.Peer, parents []*resource.Peer, ok bool) {
				assert := assert.New(t)
				assert.False(ok)
			},
		},
		{
			name: "parent is peer's ancestor",
			mock: func(peer *resource.Peer, mockHost *resource.Host, mockTask *resource.Task, mockPeer *resource.Peer, blocklist set.SafeSet, stream rpcscheduler.Scheduler_ReportPieceResultServer, dynconfig config.DynconfigInterface, ms *rpcschedulermocks.MockScheduler_ReportPieceResultServerMockRecorder, md *configmocks.MockDynconfigInterfaceMockRecorder) {
				peer.FSM.SetState(resource.PeerStateRunning)
				mockPeer.FSM.SetState(resource.PeerStateRunning)
				peer.Task.StorePeer(peer)
				peer.Task.StorePeer(mockPeer)
				if err := mockPeer.Task.AddPeerEdge(mockPeer, peer); err != nil {
					t.Fatal(err)
				}

				md.GetSchedulerClusterConfig().Return(types.SchedulerClusterConfig{}, false).Times(1)
			},
			expect: func(t *testing.T, peer *resource.Peer, parents []*resource.Peer, ok bool) {
				assert := assert.New(t)
				assert.False(ok)
			},
		},
		{
			name: "parent free upload load is zero",
			mock: func(peer *resource.Peer, mockHost *resource.Host, mockTask *resource.Task, mockPeer *resource.Peer, blocklist set.SafeSet, stream rpcscheduler.Scheduler_ReportPieceResultServer, dynconfig config.DynconfigInterface, ms *rpcschedulermocks.MockScheduler_ReportPieceResultServerMockRecorder, md *configmocks.MockDynconfigInterfaceMockRecorder) {
				peer.FSM.SetState(resource.PeerStateRunning)
				mockPeer.FSM.SetState(resource.PeerStateRunning)
				peer.Task.StorePeer(peer)
				peer.Task.StorePeer(mockPeer)
				mockPeer.Host.UploadLoadLimit.Store(0)

				md.GetSchedulerClusterConfig().Return(types.SchedulerClusterConfig{}, false).Times(1)
			},
			expect: func(t *testing.T, peer *resource.Peer, parents []*resource.Peer, ok bool) {
				assert := assert.New(t)
				assert.False(ok)
			},
		},
		{
			name: "peer stream is empty",
			mock: func(peer *resource.Peer, mockHost *resource.Host, mockTask *resource.Task, mockPeer *resource.Peer, blocklist set.SafeSet, stream rpcscheduler.Scheduler_ReportPieceResultServer, dynconfig config.DynconfigInterface, ms *rpcschedulermocks.MockScheduler_ReportPieceResultServerMockRecorder, md *configmocks.MockDynconfigInterfaceMockRecorder) {
				peer.FSM.SetState(resource.PeerStateRunning)
				mockPeer.FSM.SetState(resource.PeerStateRunning)
				peer.Task.StorePeer(peer)
				peer.Task.StorePeer(mockPeer)
				mockPeer.Pieces.Set(0)

				md.GetSchedulerClusterConfig().Return(types.SchedulerClusterConfig{}, false).Times(1)
			},
			expect: func(t *testing.T, peer *resource.Peer, parents []*resource.Peer, ok bool) {
				assert := assert.New(t)
				assert.False(ok)
			},
		},
		{
			name: "peer stream send failed",
			mock: func(peer *resource.Peer, mockHost *resource.Host, mockTask *resource.Task, mockPeer *resource.Peer, blocklist set.SafeSet, stream rpcscheduler.Scheduler_ReportPieceResultServer, dynconfig config.DynconfigInterface, ms *rpcschedulermocks.MockScheduler_ReportPieceResultServerMockRecorder, md *configmocks.MockDynconfigInterfaceMockRecorder) {
				peer.FSM.SetState(resource.PeerStateRunning)
				mockPeer.FSM.SetState(resource.PeerStateRunning)
				peer.Task.BackToSourcePeers.Add(mockPeer)
				mockPeer.IsBackToSource.Store(true)
				peer.Task.StorePeer(peer)
				peer.Task.StorePeer(mockPeer)
				mockPeer.Pieces.Set(0)
				peer.StoreStream(stream)
				gomock.InOrder(
					md.GetSchedulerClusterConfig().Return(types.SchedulerClusterConfig{}, false).Times(1),
					md.GetSchedulerClusterClientConfig().Return(types.SchedulerClusterClientConfig{
						ParallelCount: 2,
					}, true).Times(1),
					ms.Send(gomock.Any()).Return(errors.New("foo")).Times(1),
				)
			},
			expect: func(t *testing.T, peer *resource.Peer, parents []*resource.Peer, ok bool) {
				assert := assert.New(t)
				assert.False(ok)
			},
		},
		{
			name: "schedule parent",
			mock: func(peer *resource.Peer, mockHost *resource.Host, mockTask *resource.Task, mockPeer *resource.Peer, blocklist set.SafeSet, stream rpcscheduler.Scheduler_ReportPieceResultServer, dynconfig config.DynconfigInterface, ms *rpcschedulermocks.MockScheduler_ReportPieceResultServerMockRecorder, md *configmocks.MockDynconfigInterfaceMockRecorder) {
				peer.FSM.SetState(resource.PeerStateRunning)
				mockPeer.FSM.SetState(resource.PeerStateRunning)
<<<<<<< HEAD
				mockHost := resource.NewHost(mockRawHost)
				mockTask := resource.NewTask(mockTaskID, mockTaskURL, base.TaskType_Normal, mockTaskURLMeta, resource.WithBackToSourceLimit(mockTaskBackToSourceLimit))
				CandidatePeer := resource.NewPeer(idgen.PeerID("127.0.0.1"), mockTask, mockHost)
				CandidatePeer.FSM.SetState(resource.PeerStateRunning)
=======
				stealPeer := resource.NewPeer(idgen.PeerID("127.0.0.1"), mockTask, mockHost)
				stealPeer.FSM.SetState(resource.PeerStateRunning)
				peer.Task.StorePeer(peer)
>>>>>>> fef43815
				peer.Task.StorePeer(mockPeer)
				peer.Task.StorePeer(CandidatePeer)
				peer.Task.BackToSourcePeers.Add(mockPeer)
				peer.Task.BackToSourcePeers.Add(CandidatePeer)
				mockPeer.IsBackToSource.Store(true)
				CandidatePeer.IsBackToSource.Store(true)
				mockPeer.Pieces.Set(0)
				peer.StoreStream(stream)
				gomock.InOrder(
					md.GetSchedulerClusterConfig().Return(types.SchedulerClusterConfig{}, false).Times(1),
					md.GetSchedulerClusterClientConfig().Return(types.SchedulerClusterClientConfig{
						ParallelCount: 2,
					}, true).Times(1),
					ms.Send(gomock.Any()).Return(nil).Times(1),
				)
			},
			expect: func(t *testing.T, peer *resource.Peer, parents []*resource.Peer, ok bool) {
				assert := assert.New(t)
				assert.Equal(len(parents), 2)
<<<<<<< HEAD
				assert.Equal(peer.CandidatePeers.Len(), uint(1))
=======
>>>>>>> fef43815
				assert.True(ok)
			},
		},
	}

	for _, tc := range tests {
		t.Run(tc.name, func(t *testing.T) {
			ctl := gomock.NewController(t)
			defer ctl.Finish()
			stream := rpcschedulermocks.NewMockScheduler_ReportPieceResultServer(ctl)
			dynconfig := configmocks.NewMockDynconfigInterface(ctl)
			mockHost := resource.NewHost(mockRawHost)
			mockTask := resource.NewTask(mockTaskID, mockTaskURL, base.TaskType_Normal, mockTaskURLMeta, resource.WithBackToSourceLimit(mockTaskBackToSourceLimit))
			peer := resource.NewPeer(mockPeerID, mockTask, mockHost)
			mockPeer := resource.NewPeer(idgen.PeerID("127.0.0.1"), mockTask, mockHost)
			blocklist := set.NewSafeSet()

			tc.mock(peer, mockHost, mockTask, mockPeer, blocklist, stream, dynconfig, stream.EXPECT(), dynconfig.EXPECT())
			scheduler := New(mockSchedulerConfig, dynconfig, mockPluginDir)
			parents, ok := scheduler.NotifyAndFindParent(context.Background(), peer, blocklist)
			tc.expect(t, peer, parents, ok)
		})
	}
}

func TestScheduler_FindParent(t *testing.T) {
	tests := []struct {
		name   string
		mock   func(peer *resource.Peer, mockPeers []*resource.Peer, blocklist set.SafeSet, md *configmocks.MockDynconfigInterfaceMockRecorder)
		expect func(t *testing.T, peer *resource.Peer, mockPeers []*resource.Peer, parent *resource.Peer, ok bool)
	}{
		{
			name: "task peers is empty",
			mock: func(peer *resource.Peer, mockPeers []*resource.Peer, blocklist set.SafeSet, md *configmocks.MockDynconfigInterfaceMockRecorder) {
				peer.FSM.SetState(resource.PeerStateRunning)

				md.GetSchedulerClusterConfig().Return(types.SchedulerClusterConfig{}, false).Times(1)
			},
			expect: func(t *testing.T, peer *resource.Peer, mockPeers []*resource.Peer, parent *resource.Peer, ok bool) {
				assert := assert.New(t)
				assert.False(ok)
			},
		},
		{
			name: "task contains only one peer and peer is itself",
			mock: func(peer *resource.Peer, mockPeers []*resource.Peer, blocklist set.SafeSet, md *configmocks.MockDynconfigInterfaceMockRecorder) {
				peer.FSM.SetState(resource.PeerStateRunning)
				peer.Task.StorePeer(peer)

				md.GetSchedulerClusterConfig().Return(types.SchedulerClusterConfig{}, false).Times(1)
			},
			expect: func(t *testing.T, peer *resource.Peer, mockPeers []*resource.Peer, parent *resource.Peer, ok bool) {
				assert := assert.New(t)
				assert.False(ok)
			},
		},
		{
			name: "peer is in blocklist",
			mock: func(peer *resource.Peer, mockPeers []*resource.Peer, blocklist set.SafeSet, md *configmocks.MockDynconfigInterfaceMockRecorder) {
				peer.FSM.SetState(resource.PeerStateRunning)
				peer.Task.StorePeer(peer)
				peer.Task.StorePeer(mockPeers[0])
				blocklist.Add(mockPeers[0].ID)

				md.GetSchedulerClusterConfig().Return(types.SchedulerClusterConfig{}, false).Times(1)
			},
			expect: func(t *testing.T, peer *resource.Peer, mockPeers []*resource.Peer, parent *resource.Peer, ok bool) {
				assert := assert.New(t)
				assert.False(ok)
			},
		},
		{
			name: "peer is bad node",
			mock: func(peer *resource.Peer, mockPeers []*resource.Peer, blocklist set.SafeSet, md *configmocks.MockDynconfigInterfaceMockRecorder) {
				peer.FSM.SetState(resource.PeerStateRunning)
				mockPeers[0].FSM.SetState(resource.PeerStateFailed)
				peer.Task.StorePeer(peer)
				peer.Task.StorePeer(mockPeers[0])

				md.GetSchedulerClusterConfig().Return(types.SchedulerClusterConfig{}, false).Times(1)
			},
			expect: func(t *testing.T, peer *resource.Peer, mockPeers []*resource.Peer, parent *resource.Peer, ok bool) {
				assert := assert.New(t)
				assert.False(ok)
			},
		},
		{
			name: "parent is peer's descendant",
			mock: func(peer *resource.Peer, mockPeers []*resource.Peer, blocklist set.SafeSet, md *configmocks.MockDynconfigInterfaceMockRecorder) {
				peer.FSM.SetState(resource.PeerStateRunning)
				mockPeers[0].FSM.SetState(resource.PeerStateRunning)
				peer.Task.StorePeer(peer)
				peer.Task.StorePeer(mockPeers[0])
				if err := peer.Task.AddPeerEdge(peer, mockPeers[0]); err != nil {
					t.Fatal(err)
				}

				md.GetSchedulerClusterConfig().Return(types.SchedulerClusterConfig{}, false).Times(1)
			},
			expect: func(t *testing.T, peer *resource.Peer, mockPeers []*resource.Peer, parent *resource.Peer, ok bool) {
				assert := assert.New(t)
				assert.False(ok)
			},
		},
		{
			name: "parent free upload load is zero",
			mock: func(peer *resource.Peer, mockPeers []*resource.Peer, blocklist set.SafeSet, md *configmocks.MockDynconfigInterfaceMockRecorder) {
				peer.FSM.SetState(resource.PeerStateRunning)
				mockPeers[0].FSM.SetState(resource.PeerStateRunning)
				peer.Task.StorePeer(peer)
				peer.Task.StorePeer(mockPeers[0])
				mockPeers[0].Host.UploadLoadLimit.Store(0)

				md.GetSchedulerClusterConfig().Return(types.SchedulerClusterConfig{}, false).Times(1)
			},
			expect: func(t *testing.T, peer *resource.Peer, mockPeers []*resource.Peer, parent *resource.Peer, ok bool) {
				assert := assert.New(t)
				assert.False(ok)
			},
		},
		{
			name: "find back-to-source parent",
			mock: func(peer *resource.Peer, mockPeers []*resource.Peer, blocklist set.SafeSet, md *configmocks.MockDynconfigInterfaceMockRecorder) {
				peer.FSM.SetState(resource.PeerStateRunning)
				mockPeers[0].FSM.SetState(resource.PeerStateRunning)
				mockPeers[1].FSM.SetState(resource.PeerStateRunning)
				peer.Task.StorePeer(peer)
				peer.Task.StorePeer(mockPeers[0])
				peer.Task.StorePeer(mockPeers[1])
				peer.Task.BackToSourcePeers.Add(mockPeers[0])
				peer.Task.BackToSourcePeers.Add(mockPeers[1])
				mockPeers[0].IsBackToSource.Store(true)
				mockPeers[1].IsBackToSource.Store(true)
				mockPeers[0].Pieces.Set(0)
				mockPeers[1].Pieces.Set(0)
				mockPeers[1].Pieces.Set(1)
				mockPeers[1].Pieces.Set(2)

				md.GetSchedulerClusterConfig().Return(types.SchedulerClusterConfig{}, false).Times(1)
			},
			expect: func(t *testing.T, peer *resource.Peer, mockPeers []*resource.Peer, parent *resource.Peer, ok bool) {
				assert := assert.New(t)
				assert.True(ok)
				assert.Equal(mockPeers[1].ID, parent.ID)
			},
		},
		{
			name: "find seed peer parent",
			mock: func(peer *resource.Peer, mockPeers []*resource.Peer, blocklist set.SafeSet, md *configmocks.MockDynconfigInterfaceMockRecorder) {
				peer.FSM.SetState(resource.PeerStateRunning)
				mockPeers[0].FSM.SetState(resource.PeerStateRunning)
				mockPeers[1].FSM.SetState(resource.PeerStateRunning)
				peer.Task.StorePeer(peer)
				peer.Task.StorePeer(mockPeers[0])
				peer.Task.StorePeer(mockPeers[1])
				peer.Task.StorePeer(mockPeers[2])
				mockPeers[0].Host.Type = resource.HostTypeSuperSeed
				mockPeers[1].Host.Type = resource.HostTypeSuperSeed
				mockPeers[0].Pieces.Set(0)
				mockPeers[1].Pieces.Set(0)
				mockPeers[1].Pieces.Set(1)
				mockPeers[1].Pieces.Set(2)

				md.GetSchedulerClusterConfig().Return(types.SchedulerClusterConfig{}, false).Times(1)
			},
			expect: func(t *testing.T, peer *resource.Peer, mockPeers []*resource.Peer, parent *resource.Peer, ok bool) {
				assert := assert.New(t)
				assert.True(ok)
				assert.Equal(mockPeers[1].ID, parent.ID)
			},
		},
		{
			name: "parent state is PeerStateSucceeded",
			mock: func(peer *resource.Peer, mockPeers []*resource.Peer, blocklist set.SafeSet, md *configmocks.MockDynconfigInterfaceMockRecorder) {
				peer.FSM.SetState(resource.PeerStateRunning)
				mockPeers[0].FSM.SetState(resource.PeerStateSucceeded)
				mockPeers[1].FSM.SetState(resource.PeerStateSucceeded)
				peer.Task.StorePeer(peer)
				peer.Task.StorePeer(mockPeers[0])
				peer.Task.StorePeer(mockPeers[1])
				mockPeers[0].Pieces.Set(0)
				mockPeers[1].Pieces.Set(0)
				mockPeers[1].Pieces.Set(1)
				mockPeers[1].Pieces.Set(2)

				md.GetSchedulerClusterConfig().Return(types.SchedulerClusterConfig{}, false).Times(1)
			},
			expect: func(t *testing.T, peer *resource.Peer, mockPeers []*resource.Peer, parent *resource.Peer, ok bool) {
				assert := assert.New(t)
				assert.True(ok)
				assert.Equal(mockPeers[1].ID, parent.ID)
			},
		},
		{
			name: "find parent with ancestor",
			mock: func(peer *resource.Peer, mockPeers []*resource.Peer, blocklist set.SafeSet, md *configmocks.MockDynconfigInterfaceMockRecorder) {
				peer.FSM.SetState(resource.PeerStateRunning)
				mockPeers[0].FSM.SetState(resource.PeerStateRunning)
				mockPeers[1].FSM.SetState(resource.PeerStateRunning)
				peer.Task.StorePeer(peer)
				peer.Task.StorePeer(mockPeers[0])
				peer.Task.StorePeer(mockPeers[1])
				peer.Task.StorePeer(mockPeers[2])
				peer.Task.StorePeer(mockPeers[3])
				if err := peer.Task.AddPeerEdge(mockPeers[3], mockPeers[0]); err != nil {
					t.Fatal(err)
				}

				if err := peer.Task.AddPeerEdge(mockPeers[3], mockPeers[1]); err != nil {
					t.Fatal(err)
				}

				mockPeers[0].Pieces.Set(0)
				mockPeers[1].Pieces.Set(0)
				mockPeers[1].Pieces.Set(1)
				mockPeers[1].Pieces.Set(2)

				md.GetSchedulerClusterConfig().Return(types.SchedulerClusterConfig{}, false).Times(1)
			},
			expect: func(t *testing.T, peer *resource.Peer, mockPeers []*resource.Peer, parent *resource.Peer, ok bool) {
				assert := assert.New(t)
				assert.True(ok)
				assert.Equal(mockPeers[1].ID, parent.ID)
			},
		},
		{
			name: "find parent and fetch filterParentLimit from manager dynconfig",
			mock: func(peer *resource.Peer, mockPeers []*resource.Peer, blocklist set.SafeSet, md *configmocks.MockDynconfigInterfaceMockRecorder) {
				peer.FSM.SetState(resource.PeerStateRunning)
				mockPeers[0].FSM.SetState(resource.PeerStateRunning)
				mockPeers[1].FSM.SetState(resource.PeerStateRunning)
				peer.Task.StorePeer(peer)
				peer.Task.StorePeer(mockPeers[0])
				peer.Task.StorePeer(mockPeers[1])
				peer.Task.BackToSourcePeers.Add(mockPeers[0])
				peer.Task.BackToSourcePeers.Add(mockPeers[1])
				mockPeers[0].IsBackToSource.Store(true)
				mockPeers[1].IsBackToSource.Store(true)
				mockPeers[0].Pieces.Set(0)
				mockPeers[1].Pieces.Set(0)
				mockPeers[1].Pieces.Set(1)
				mockPeers[1].Pieces.Set(2)

				md.GetSchedulerClusterConfig().Return(types.SchedulerClusterConfig{
					FilterParentLimit: 3,
				}, true).Times(1)
			},
			expect: func(t *testing.T, peer *resource.Peer, mockPeers []*resource.Peer, parent *resource.Peer, ok bool) {
				assert := assert.New(t)
				assert.True(ok)
				assert.Contains([]string{mockPeers[0].ID, mockPeers[1].ID, peer.ID}, parent.ID)
			},
		},
	}

	for _, tc := range tests {
		t.Run(tc.name, func(t *testing.T) {
			ctl := gomock.NewController(t)
			defer ctl.Finish()
			dynconfig := configmocks.NewMockDynconfigInterface(ctl)
			mockHost := resource.NewHost(mockRawHost)
			mockTask := resource.NewTask(mockTaskID, mockTaskURL, base.TaskType_Normal, mockTaskURLMeta, resource.WithBackToSourceLimit(mockTaskBackToSourceLimit))
			peer := resource.NewPeer(mockPeerID, mockTask, mockHost)

			var mockPeers []*resource.Peer
			for i := 0; i < 11; i++ {
				peer := resource.NewPeer(idgen.PeerID(fmt.Sprintf("127.0.0.%d", i)), mockTask, mockHost)
				mockPeers = append(mockPeers, peer)
			}

			blocklist := set.NewSafeSet()
			tc.mock(peer, mockPeers, blocklist, dynconfig.EXPECT())
			scheduler := New(mockSchedulerConfig, dynconfig, mockPluginDir)
			parent, ok := scheduler.FindParent(context.Background(), peer, blocklist)
			tc.expect(t, peer, mockPeers, parent, ok)
		})
	}
}

func TestScheduler_constructSuccessPeerPacket(t *testing.T) {
	tests := []struct {
		name   string
		mock   func(md *configmocks.MockDynconfigInterfaceMockRecorder)
		expect func(t *testing.T, packet *rpcscheduler.PeerPacket, parent *resource.Peer, candidateParents []*resource.Peer)
	}{
		{
			name: "get parallelCount from dynconfig",
			mock: func(md *configmocks.MockDynconfigInterfaceMockRecorder) {
				md.GetSchedulerClusterClientConfig().Return(types.SchedulerClusterClientConfig{
					ParallelCount: 1,
				}, true).Times(1)
			},
			expect: func(t *testing.T, packet *rpcscheduler.PeerPacket, parent *resource.Peer, candidateParents []*resource.Peer) {
				assert := assert.New(t)
				assert.EqualValues(packet, &rpcscheduler.PeerPacket{
					TaskId:        mockTaskID,
					SrcPid:        mockPeerID,
					ParallelCount: 1,
					MainPeer: &rpcscheduler.PeerPacket_DestPeer{
						Ip:      parent.Host.IP,
						RpcPort: parent.Host.Port,
						PeerId:  parent.ID,
					},
					CandidatePeers: []*rpcscheduler.PeerPacket_DestPeer{
						{
							Ip:      candidateParents[0].Host.IP,
							RpcPort: candidateParents[0].Host.Port,
							PeerId:  candidateParents[0].ID,
						},
					},
					Code: base.Code_Success,
				})
			},
		},
		{
			name: "use default parallelCount",
			mock: func(md *configmocks.MockDynconfigInterfaceMockRecorder) {
				md.GetSchedulerClusterClientConfig().Return(types.SchedulerClusterClientConfig{}, false).Times(1)
			},
			expect: func(t *testing.T, packet *rpcscheduler.PeerPacket, parent *resource.Peer, candidateParents []*resource.Peer) {
				assert := assert.New(t)
				assert.EqualValues(packet, &rpcscheduler.PeerPacket{
					TaskId:        mockTaskID,
					SrcPid:        mockPeerID,
					ParallelCount: 4,
					MainPeer: &rpcscheduler.PeerPacket_DestPeer{
						Ip:      parent.Host.IP,
						RpcPort: parent.Host.Port,
						PeerId:  parent.ID,
					},
					CandidatePeers: []*rpcscheduler.PeerPacket_DestPeer{
						{
							Ip:      candidateParents[0].Host.IP,
							RpcPort: candidateParents[0].Host.Port,
							PeerId:  candidateParents[0].ID,
						},
					},
					Code: base.Code_Success,
				})
			},
		},
	}

	for _, tc := range tests {
		t.Run(tc.name, func(t *testing.T) {
			ctl := gomock.NewController(t)
			defer ctl.Finish()
			dynconfig := configmocks.NewMockDynconfigInterface(ctl)
			mockHost := resource.NewHost(mockRawHost)
			mockTask := resource.NewTask(mockTaskID, mockTaskURL, base.TaskType_Normal, mockTaskURLMeta, resource.WithBackToSourceLimit(mockTaskBackToSourceLimit))

			peer := resource.NewPeer(mockPeerID, mockTask, mockHost)
			parent := resource.NewPeer(idgen.PeerID("127.0.0.1"), mockTask, mockHost)
			candidateParents := []*resource.Peer{resource.NewPeer(idgen.PeerID("127.0.0.1"), mockTask, mockHost)}

			tc.mock(dynconfig.EXPECT())
			tc.expect(t, constructSuccessPeerPacket(dynconfig, peer, parent, candidateParents), parent, candidateParents)
		})
	}
}<|MERGE_RESOLUTION|>--- conflicted
+++ resolved
@@ -440,29 +440,6 @@
 			},
 		},
 		{
-<<<<<<< HEAD
-			name: "peer is in candidate peers",
-			mock: func(peer *resource.Peer, mockPeer *resource.Peer, blocklist set.SafeSet, stream rpcscheduler.Scheduler_ReportPieceResultServer, dynconfig config.DynconfigInterface, ms *rpcschedulermocks.MockScheduler_ReportPieceResultServerMockRecorder, md *configmocks.MockDynconfigInterfaceMockRecorder) {
-=======
-			name: "peer is in steal peers",
-			mock: func(peer *resource.Peer, mockHost *resource.Host, mockTask *resource.Task, mockPeer *resource.Peer, blocklist set.SafeSet, stream rpcscheduler.Scheduler_ReportPieceResultServer, dynconfig config.DynconfigInterface, ms *rpcschedulermocks.MockScheduler_ReportPieceResultServerMockRecorder, md *configmocks.MockDynconfigInterfaceMockRecorder) {
->>>>>>> fef43815
-				peer.FSM.SetState(resource.PeerStateRunning)
-				peer.Task.StorePeer(peer)
-				peer.Task.StorePeer(mockPeer)
-<<<<<<< HEAD
-				peer.CandidatePeers.Add(mockPeer.ID)
-=======
->>>>>>> fef43815
-
-				md.GetSchedulerClusterConfig().Return(types.SchedulerClusterConfig{}, false).Times(1)
-			},
-			expect: func(t *testing.T, peer *resource.Peer, parents []*resource.Peer, ok bool) {
-				assert := assert.New(t)
-				assert.False(ok)
-			},
-		},
-		{
 			name: "peer is bad node",
 			mock: func(peer *resource.Peer, mockHost *resource.Host, mockTask *resource.Task, mockPeer *resource.Peer, blocklist set.SafeSet, stream rpcscheduler.Scheduler_ReportPieceResultServer, dynconfig config.DynconfigInterface, ms *rpcschedulermocks.MockScheduler_ReportPieceResultServerMockRecorder, md *configmocks.MockDynconfigInterfaceMockRecorder) {
 				peer.FSM.SetState(resource.PeerStateRunning)
@@ -571,22 +548,15 @@
 			mock: func(peer *resource.Peer, mockHost *resource.Host, mockTask *resource.Task, mockPeer *resource.Peer, blocklist set.SafeSet, stream rpcscheduler.Scheduler_ReportPieceResultServer, dynconfig config.DynconfigInterface, ms *rpcschedulermocks.MockScheduler_ReportPieceResultServerMockRecorder, md *configmocks.MockDynconfigInterfaceMockRecorder) {
 				peer.FSM.SetState(resource.PeerStateRunning)
 				mockPeer.FSM.SetState(resource.PeerStateRunning)
-<<<<<<< HEAD
-				mockHost := resource.NewHost(mockRawHost)
-				mockTask := resource.NewTask(mockTaskID, mockTaskURL, base.TaskType_Normal, mockTaskURLMeta, resource.WithBackToSourceLimit(mockTaskBackToSourceLimit))
-				CandidatePeer := resource.NewPeer(idgen.PeerID("127.0.0.1"), mockTask, mockHost)
-				CandidatePeer.FSM.SetState(resource.PeerStateRunning)
-=======
-				stealPeer := resource.NewPeer(idgen.PeerID("127.0.0.1"), mockTask, mockHost)
-				stealPeer.FSM.SetState(resource.PeerStateRunning)
-				peer.Task.StorePeer(peer)
->>>>>>> fef43815
+				candidatePeer := resource.NewPeer(idgen.PeerID("127.0.0.1"), mockTask, mockHost)
+				candidatePeer.FSM.SetState(resource.PeerStateRunning)
+				peer.Task.StorePeer(peer)
 				peer.Task.StorePeer(mockPeer)
-				peer.Task.StorePeer(CandidatePeer)
+				peer.Task.StorePeer(candidatePeer)
 				peer.Task.BackToSourcePeers.Add(mockPeer)
-				peer.Task.BackToSourcePeers.Add(CandidatePeer)
+				peer.Task.BackToSourcePeers.Add(candidatePeer)
 				mockPeer.IsBackToSource.Store(true)
-				CandidatePeer.IsBackToSource.Store(true)
+				candidatePeer.IsBackToSource.Store(true)
 				mockPeer.Pieces.Set(0)
 				peer.StoreStream(stream)
 				gomock.InOrder(
@@ -600,10 +570,6 @@
 			expect: func(t *testing.T, peer *resource.Peer, parents []*resource.Peer, ok bool) {
 				assert := assert.New(t)
 				assert.Equal(len(parents), 2)
-<<<<<<< HEAD
-				assert.Equal(peer.CandidatePeers.Len(), uint(1))
-=======
->>>>>>> fef43815
 				assert.True(ok)
 			},
 		},
