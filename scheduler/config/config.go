/*
 *     Copyright 2020 The Dragonfly Authors
 *
 * Licensed under the Apache License, Version 2.0 (the "License");
 * you may not use this file except in compliance with the License.
 * You may obtain a copy of the License at
 *
 *      http://www.apache.org/licenses/LICENSE-2.0
 *
 * Unless required by applicable law or agreed to in writing, software
 * distributed under the License is distributed on an "AS IS" BASIS,
 * WITHOUT WARRANTIES OR CONDITIONS OF ANY KIND, either express or implied.
 * See the License for the specific language governing permissions and
 * limitations under the License.
 */

package config

import "runtime"

const (
	DefaultConfigFilePath string = "/etc/dragonfly/scheduler.yaml"
)

var config = createDefaultConfig()

type Config struct {
	Debug     bool                  `mapstructure:"debug"`
	Console   bool                  `mapstructure:"console"`
	Scheduler schedulerConfig       `mapstructure:"scheduler,squash"`
	Server    serverConfig          `mapstructure:"server,squash"`
	Worker    schedulerWorkerConfig `mapstructure:"worker,squash"`
	CDN       cdnConfig             `mapstructure:"cdn,squash"`
	GC        gcConfig              `mapstructure:"gc,squash"`
}

type schedulerConfig struct {
	ABTest     bool
	AScheduler string
	BScheduler string
}

type serverConfig struct {
	IP   string `mapstructure:"ip"`
	Port int    `mapstructure:"port"`
}

type schedulerWorkerConfig struct {
	WorkerNum         int `mapstructure:"workerNum"`
	WorkerJobPoolSize int `mapstructure:"workerJobPoolSize"`
	SenderNum         int `mapstructure:"senderNum"`
	SenderJobPoolSize int `mapstructure:"senderJobPoolSize"`
}

type CdnServerConfig struct {
<<<<<<< HEAD
	Name         string `mapstructure:"name"`
	IP           string `mapstructure:"ip"`
	RpcPort      int    `mapstructure:"rpcPort"`
	DownloadPort int    `mapstructure:"downloadPort"`
}

type cdnConfig struct {
	List [][]CdnServerConfig `mapstructure:"list"`
=======
	CdnName      string `yaml:"name"`
	IP           string `yaml:"ip",omitempty`
	RpcPort      int    `yaml:"rpc-port"`
	DownloadPort int    `yaml:"download-port"`
}

type cdnConfig struct {
	List []CdnServerConfig `yaml:"servers" mapstructure:",squash"`
>>>>>>> b99556a9
}

type gcConfig struct {
	PeerTaskDelay int64 `mapstructure:"peerTaskDelay"`
	TaskDelay     int64 `mapstructure:"taskDelay"`
}

func GetConfig() *Config {
	return config
}

func SetConfig(cfg *Config) {
	config = cfg
}

func createDefaultConfig() *Config {
	return &Config{
		Debug:   false,
		Console: false,
		Server: serverConfig{
			Port: 8002,
		},
		Worker: schedulerWorkerConfig{
			WorkerNum:         runtime.GOMAXPROCS(0),
			WorkerJobPoolSize: 10000,
			SenderNum:         10,
			SenderJobPoolSize: 10000,
		},
		Scheduler: schedulerConfig{
			ABTest: false,
		},
		CDN: cdnConfig{
			List: []CdnServerConfig{
				{
					CdnName:      "cdn",
					IP:           "127.0.0.1",
					RpcPort:      8003,
					DownloadPort: 8001,
				},
			},
		},
		GC: gcConfig{
			TaskDelay:     3600 * 1000,
			PeerTaskDelay: 3600 * 1000,
		},
	}
}<|MERGE_RESOLUTION|>--- conflicted
+++ resolved
@@ -53,7 +53,6 @@
 }
 
 type CdnServerConfig struct {
-<<<<<<< HEAD
 	Name         string `mapstructure:"name"`
 	IP           string `mapstructure:"ip"`
 	RpcPort      int    `mapstructure:"rpcPort"`
@@ -61,17 +60,7 @@
 }
 
 type cdnConfig struct {
-	List [][]CdnServerConfig `mapstructure:"list"`
-=======
-	CdnName      string `yaml:"name"`
-	IP           string `yaml:"ip",omitempty`
-	RpcPort      int    `yaml:"rpc-port"`
-	DownloadPort int    `yaml:"download-port"`
-}
-
-type cdnConfig struct {
-	List []CdnServerConfig `yaml:"servers" mapstructure:",squash"`
->>>>>>> b99556a9
+	Servers []CdnServerConfig `yaml:"servers" mapstructure:",squash"`
 }
 
 type gcConfig struct {
@@ -104,9 +93,9 @@
 			ABTest: false,
 		},
 		CDN: cdnConfig{
-			List: []CdnServerConfig{
+			Servers: []CdnServerConfig{
 				{
-					CdnName:      "cdn",
+					Name:         "cdn",
 					IP:           "127.0.0.1",
 					RpcPort:      8003,
 					DownloadPort: 8001,
