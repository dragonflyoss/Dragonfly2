/*
 *     Copyright 2023 The Dragonfly Authors
 *
 * Licensed under the Apache License, Version 2.0 (the "License");
 * you may not use this file except in compliance with the License.
 * You may obtain a copy of the License at
 *
 *      http://www.apache.org/licenses/LICENSE-2.0
 *
 * Unless required by applicable law or agreed to in writing, software
 * distributed under the License is distributed on an "AS IS" BASIS,
 * WITHOUT WARRANTIES OR CONDITIONS OF ANY KIND, either express or implied.
 * See the License for the specific language governing permissions and
 * limitations under the License.
 */

//go:generate mockgen -destination mocks/network_topology_mock.go -source network_topology.go -package mocks

package networktopology

import (
	"context"
<<<<<<< HEAD
	"sort"
=======
	"math"
>>>>>>> 4a83dd8c
	"time"

	"github.com/go-redis/redis/v8"
	"github.com/google/uuid"

	logger "d7y.io/dragonfly/v2/internal/dflog"
	pkgredis "d7y.io/dragonfly/v2/pkg/redis"
	"d7y.io/dragonfly/v2/scheduler/config"
	"d7y.io/dragonfly/v2/scheduler/resource"
	"d7y.io/dragonfly/v2/scheduler/storage"
)

const (
	// contextTimeout is the timeout of redis invoke.
	contextTimeout = 2 * time.Minute

	// snapshotContextTimeout is the timeout of snapshot network topology.
	snapshotContextTimeout = 20 * time.Minute

	// candidateHostsCount is the number of randomly selected candidate hosts.
	candidateHostsCount = 100
)

// NetworkTopology is an interface for network topology.
type NetworkTopology interface {
	// Started network topology server.
	Serve()

	// Stop network topology server.
	Stop()

	// Has to check if there is a connection between source host and destination host.
	Has(string, string) bool

	// Store stores source host and destination host.
	Store(string, string) error

	// FindProbedHosts finds the most candidate destination host to be probed.
	FindProbedHosts(string) ([]*resource.Host, error)

	// DeleteHost deletes source host and all destination host connected to source host.
	DeleteHost(string) error

	// Probes loads probes interface by source host id and destination host id.
	Probes(string, string) Probes

	// ProbedCount is the number of times the host has been probed.
	ProbedCount(string) (uint64, error)

	// ProbedAt is the time when the host was last probed.
	ProbedAt(string) (time.Time, error)

	// Snapshot writes the current network topology to the storage.
	Snapshot() error
}

// networkTopology is an implementation of network topology.
type networkTopology struct {
	// config is the network topology config.
	config config.NetworkTopologyConfig

	// rdb is Redis universal client interface.
	rdb redis.UniversalClient

	// resource is resource interface.
	resource resource.Resource

	// storage is storage interface.
	storage storage.Storage

	// done channel will be closed when network topology serve stop.
	done chan struct{}
}

// New network topology interface.
func NewNetworkTopology(cfg config.NetworkTopologyConfig, rdb redis.UniversalClient, resource resource.Resource, storage storage.Storage) (NetworkTopology, error) {
	return &networkTopology{
		config:   cfg,
		rdb:      rdb,
		resource: resource,
		storage:  storage,
		done:     make(chan struct{}),
	}, nil
}

// Started network topology server.
func (nt *networkTopology) Serve() {
	logger.Info("collect network topology records")
	tick := time.NewTicker(nt.config.CollectInterval)
	for {
		select {
		case <-tick.C:
			if err := nt.Snapshot(); err != nil {
				logger.Error(err)
				break
			}
		case <-nt.done:
			return
		}
	}
}

// Stop network topology server.
func (nt *networkTopology) Stop() {
	close(nt.done)
}

// Has to check if there is a connection between source host and destination host.
func (nt *networkTopology) Has(srcHostID string, destHostID string) bool {
	ctx, cancel := context.WithTimeout(context.Background(), contextTimeout)
	defer cancel()

	networkTopologyCount, err := nt.rdb.Exists(ctx, pkgredis.MakeNetworkTopologyKeyInScheduler(srcHostID, destHostID)).Result()
	if err != nil {
		logger.Errorf("failed to check whether network topology exists: %s", err.Error())
		return false
	}

	return networkTopologyCount == 1
}

// Store stores source host and destination host.
func (nt *networkTopology) Store(srcHostID string, destHostID string) error {
	// If the network topology already exists, skip it.
	if nt.Has(srcHostID, destHostID) {
		return nil
	}

	ctx, cancel := context.WithTimeout(context.Background(), contextTimeout)
	defer cancel()

	if err := nt.rdb.HSet(ctx, pkgredis.MakeNetworkTopologyKeyInScheduler(srcHostID, destHostID), "createdAt", time.Now().Format(time.RFC3339Nano)).Err(); err != nil {
		return err
	}

	if err := nt.rdb.Set(ctx, pkgredis.MakeProbedCountKeyInScheduler(destHostID), 0, 0).Err(); err != nil {
		return err
	}

	return nil
}

// FindProbedHosts finds the most candidate destination host to be probed.
func (nt *networkTopology) FindProbedHosts(hostID string) ([]*resource.Host, error) {
	ctx, cancel := context.WithTimeout(context.Background(), contextTimeout)
	defer cancel()

	candidateHosts := nt.resource.HostManager().FilterProbedHosts(hostID, candidateHostsCount)
	if len(candidateHosts) <= nt.config.Probe.Count {
		return candidateHosts, nil
	}

	var probedCountKeys []string
	for _, candidateHost := range candidateHosts {
		probedCountKeys = append(probedCountKeys, pkgredis.MakeProbedCountKeyInScheduler(candidateHost.ID))
	}

	values, err := nt.rdb.MGet(ctx, probedCountKeys...).Result()
	if err != nil {
		return nil, err
	}

	sort.Slice(candidateHosts, func(i, j int) bool {
		return values[i].(uint64) < values[j].(uint64)
	})

	return candidateHosts[:nt.config.Probe.Count], nil
}

// DeleteHost deletes source host and all destination host connected to source host.
func (nt *networkTopology) DeleteHost(hostID string) error {
	ctx, cancel := context.WithTimeout(context.Background(), contextTimeout)
	defer cancel()

	deleteKeys := []string{pkgredis.MakeProbedAtKeyInScheduler(hostID), pkgredis.MakeProbedCountKeyInScheduler(hostID)}
	srcNetworkTopologyKeys, _, err := nt.rdb.Scan(ctx, 0, pkgredis.MakeNetworkTopologyKeyInScheduler(hostID, "*"), math.MaxInt64).Result()
	if err != nil {
		return err
	}
	deleteKeys = append(deleteKeys, srcNetworkTopologyKeys...)

	destNetworkTopologyKeys, _, err := nt.rdb.Scan(ctx, 0, pkgredis.MakeNetworkTopologyKeyInScheduler("*", hostID), math.MaxInt64).Result()
	if err != nil {
		return err
	}
	deleteKeys = append(deleteKeys, destNetworkTopologyKeys...)

	srcProbesKeys, _, err := nt.rdb.Scan(ctx, 0, pkgredis.MakeProbesKeyInScheduler(hostID, "*"), math.MaxInt64).Result()
	if err != nil {
		return err
	}
	deleteKeys = append(deleteKeys, srcProbesKeys...)

	destProbesKeys, _, err := nt.rdb.Scan(ctx, 0, pkgredis.MakeProbesKeyInScheduler("*", hostID), math.MaxInt64).Result()
	if err != nil {
		return err
	}
	deleteKeys = append(deleteKeys, destProbesKeys...)

	if err := nt.rdb.Del(ctx, deleteKeys...).Err(); err != nil {
		return err
	}

	return nil
}

// Probes loads probes interface by source host id and destination host id.
func (nt *networkTopology) Probes(srcHostID, destHostID string) Probes {
	return NewProbes(nt.config.Probe, nt.rdb, srcHostID, destHostID)
}

// ProbedCount is the number of times the host has been probed.
func (nt *networkTopology) ProbedCount(hostID string) (uint64, error) {
	ctx, cancel := context.WithTimeout(context.Background(), contextTimeout)
	defer cancel()

	return nt.rdb.Get(ctx, pkgredis.MakeProbedCountKeyInScheduler(hostID)).Uint64()
}

// ProbedAt is the time when the host was last probed.
func (nt *networkTopology) ProbedAt(hostID string) (time.Time, error) {
	ctx, cancel := context.WithTimeout(context.Background(), contextTimeout)
	defer cancel()

	return nt.rdb.Get(ctx, pkgredis.MakeProbedAtKeyInScheduler(hostID)).Time()
}

// Snapshot writes the current network topology to the storage.
func (nt *networkTopology) Snapshot() error {
	ctx, cancel := context.WithTimeout(context.Background(), snapshotContextTimeout)
	defer cancel()

	now := time.Now()
	probedCountKeys, _, err := nt.rdb.Scan(ctx, 0, pkgredis.MakeProbedCountKeyInScheduler("*"), math.MaxInt64).Result()
	if err != nil {
		return err
	}

	for _, probedCountKey := range probedCountKeys {
		_, _, srcHostID, err := pkgredis.ParseProbedCountKeyInScheduler(probedCountKey)
		if err != nil {
			logger.Error(err)
			continue
		}

		// Construct destination hosts for network topology.
		networkTopologyKeys, _, err := nt.rdb.Scan(ctx, 0, pkgredis.MakeNetworkTopologyKeyInScheduler(srcHostID, "*"), math.MaxInt64).Result()
		if err != nil {
			logger.Error(err)
			continue
		}

		destHosts := make([]storage.DestHost, 0, len(networkTopologyKeys))
		for _, networkTopologyKey := range networkTopologyKeys {
			_, _, srcHostID, destHostID, err := pkgredis.ParseNetworkTopologyKeyInScheduler(networkTopologyKey)
			if err != nil {
				logger.Error(err)
				continue
			}

			host, loaded := nt.resource.HostManager().Load(destHostID)
			if !loaded {
				logger.Errorf("host %s not found", destHostID)
				continue
			}

			ps := nt.Probes(srcHostID, destHostID)
			averageRTT, err := ps.AverageRTT()
			if err != nil {
				logger.Error(err)
				continue
			}

			createdAt, err := ps.CreatedAt()
			if err != nil {
				logger.Error(err)
				continue
			}

			updatedAt, err := ps.UpdatedAt()
			if err != nil {
				logger.Error(err)
				continue
			}

			destHost := storage.DestHost{
				ID:       host.ID,
				Type:     host.Type.Name(),
				Hostname: host.Hostname,
				IP:       host.IP,
				Port:     host.Port,
				Network: resource.Network{
					TCPConnectionCount:       host.Network.TCPConnectionCount,
					UploadTCPConnectionCount: host.Network.UploadTCPConnectionCount,
					Location:                 host.Network.Location,
					IDC:                      host.Network.IDC,
				},
				Probes: storage.Probes{
					AverageRTT: averageRTT.Nanoseconds(),
					CreatedAt:  createdAt.UnixNano(),
					UpdatedAt:  updatedAt.UnixNano(),
				},
			}

			destHosts = append(destHosts, destHost)
		}

		// Construct source hosts for network topology.
		host, loaded := nt.resource.HostManager().Load(srcHostID)
		if !loaded {
			logger.Errorf("host %s not found", srcHostID)
			continue
		}

		if err = nt.storage.CreateNetworkTopology(storage.NetworkTopology{
			ID: uuid.NewString(),
			Host: storage.SrcHost{
				ID:       host.ID,
				Type:     host.Type.Name(),
				Hostname: host.Hostname,
				IP:       host.IP,
				Port:     host.Port,
				Network: resource.Network{
					TCPConnectionCount:       host.Network.TCPConnectionCount,
					UploadTCPConnectionCount: host.Network.UploadTCPConnectionCount,
					Location:                 host.Network.Location,
					IDC:                      host.Network.IDC,
				},
			},
			DestHosts: destHosts,
			CreatedAt: now.UnixNano(),
		}); err != nil {
			logger.Error(err)
			continue
		}
	}

	return nil
}<|MERGE_RESOLUTION|>--- conflicted
+++ resolved
@@ -20,11 +20,8 @@
 
 import (
 	"context"
-<<<<<<< HEAD
+	"math"
 	"sort"
-=======
-	"math"
->>>>>>> 4a83dd8c
 	"time"
 
 	"github.com/go-redis/redis/v8"
