/*
 *     Copyright 2020 The Dragonfly Authors
 *
 * Licensed under the Apache License, Version 2.0 (the "License");
 * you may not use this file except in compliance with the License.
 * You may obtain a copy of the License at
 *
 *      http://www.apache.org/licenses/LICENSE-2.0
 *
 * Unless required by applicable law or agreed to in writing, software
 * distributed under the License is distributed on an "AS IS" BASIS,
 * WITHOUT WARRANTIES OR CONDITIONS OF ANY KIND, either express or implied.
 * See the License for the specific language governing permissions and
 * limitations under the License.
 */

package types

import (
	"sync"
	"time"

<<<<<<< HEAD
	"d7y.io/dragonfly/v2/internal/rpc/base"
	"d7y.io/dragonfly/v2/pkg/structure/sortedlist"
=======
	"d7y.io/dragonfly/v2/internal/dferrors"
	"d7y.io/dragonfly/v2/pkg/rpc/base"
	"d7y.io/dragonfly/v2/pkg/rpc/scheduler"
	"d7y.io/dragonfly/v2/scheduler/metrics"
>>>>>>> 92e9f03f
)

type TaskStatus uint8

const (
	TaskStatusWaiting TaskStatus = iota + 1
	TaskStatusRunning
	TaskStatusFailed
	TaskStatusSuccess
	TaskStatusSourceError
)

// isSuccessCDN determines that whether the CDNStatus is success.
func IsSuccess(status TaskStatus) bool {
	return status == TaskStatusSuccess
}

func IsFrozen(status TaskStatus) bool {
	return status == TaskStatusFailed ||
		status == TaskStatusWaiting ||
		status == TaskStatusSourceError
}

func IsWait(status TaskStatus) bool {
	return status == TaskStatusWaiting
}

func IsBadTask(status TaskStatus) bool {
	return status == TaskStatusFailed
}

type Task struct {
	lock            sync.RWMutex
	TaskID          string
	URL             string
	Filter          string
	BizID           string
	UrlMeta         *base.UrlMeta
	DirectPiece     []byte
	CreateTime      time.Time
	LastAccessTime  time.Time
	LastTriggerTime time.Time
	PieceList       map[int32]*PieceInfo
	PieceTotal      int32
	ContentLength   int64
	Status          TaskStatus
	PeerNodes       sortedlist.SortedList
}

func NewTask(taskID, url, filter, bizID string, meta *base.UrlMeta) *Task {
	return &Task{
		TaskID:  taskID,
		URL:     url,
		Filter:  filter,
		BizID:   bizID,
		UrlMeta: meta,
		Status:  TaskStatusWaiting,
	}
}

func (task *Task) GetPiece(pieceNum int32) *PieceInfo {
	task.lock.RLock()
	defer task.lock.RUnlock()
	task.LastAccessTime = time.Now()
	return task.PieceList[pieceNum]
}

func (task *Task) AddPeerNode(peer *PeerNode) {
	task.lock.Lock()
	defer task.lock.RUnlock()
	task.LastAccessTime = time.Now()
	task.PeerNodes.UpdateOrAdd(peer)
}

func (task *Task) AddPiece(p *PieceInfo) {
	task.lock.Lock()
	defer task.lock.Unlock()
	task.LastAccessTime = time.Now()
	task.PieceList[p.PieceNum] = p
}

type PieceInfo struct {
	PieceNum    int32
	RangeStart  uint64
	RangeSize   int32
	PieceMd5    string
	PieceOffset uint64
	PieceStyle  int8
}<|MERGE_RESOLUTION|>--- conflicted
+++ resolved
@@ -20,21 +20,15 @@
 	"sync"
 	"time"
 
-<<<<<<< HEAD
-	"d7y.io/dragonfly/v2/internal/rpc/base"
+	"d7y.io/dragonfly/v2/pkg/rpc/base"
 	"d7y.io/dragonfly/v2/pkg/structure/sortedlist"
-=======
-	"d7y.io/dragonfly/v2/internal/dferrors"
-	"d7y.io/dragonfly/v2/pkg/rpc/base"
-	"d7y.io/dragonfly/v2/pkg/rpc/scheduler"
-	"d7y.io/dragonfly/v2/scheduler/metrics"
->>>>>>> 92e9f03f
 )
 
 type TaskStatus uint8
 
 const (
 	TaskStatusWaiting TaskStatus = iota + 1
+	TaskStatusRegisterFail
 	TaskStatusRunning
 	TaskStatusFailed
 	TaskStatusSuccess
@@ -42,22 +36,28 @@
 )
 
 // isSuccessCDN determines that whether the CDNStatus is success.
-func IsSuccess(status TaskStatus) bool {
-	return status == TaskStatusSuccess
+func IsSuccessTask(task *Task) bool {
+	return task.Status == TaskStatusSuccess
 }
 
-func IsFrozen(status TaskStatus) bool {
-	return status == TaskStatusFailed ||
-		status == TaskStatusWaiting ||
-		status == TaskStatusSourceError
+func IsFrozenTask(task *Task) bool {
+	status := task.Status
+	return status == TaskStatusFailed || status == TaskStatusWaiting ||
+		status == TaskStatusSourceError || status == TaskStatusRegisterFail
 }
 
-func IsWait(status TaskStatus) bool {
+func IsWaitTask(task *Task) bool {
+	status := task.Status
 	return status == TaskStatusWaiting
 }
 
-func IsBadTask(status TaskStatus) bool {
-	return status == TaskStatusFailed
+func IsRunningTask(task *Task) bool {
+	return task.Status == TaskStatusRunning
+}
+
+func IsFailTask(task *Task) bool {
+	status := task.Status
+	return status == TaskStatusFailed || status == TaskStatusSourceError
 }
 
 type Task struct {
@@ -66,7 +66,7 @@
 	URL             string
 	Filter          string
 	BizID           string
-	UrlMeta         *base.UrlMeta
+	URLMeta         *base.UrlMeta
 	DirectPiece     []byte
 	CreateTime      time.Time
 	LastAccessTime  time.Time
@@ -84,9 +84,13 @@
 		URL:     url,
 		Filter:  filter,
 		BizID:   bizID,
-		UrlMeta: meta,
+		URLMeta: meta,
 		Status:  TaskStatusWaiting,
 	}
+}
+
+func (task *Task) SetStatus(status TaskStatus) {
+	task.Status = status
 }
 
 func (task *Task) GetPiece(pieceNum int32) *PieceInfo {
@@ -110,11 +114,13 @@
 	task.PieceList[p.PieceNum] = p
 }
 
+const TinyFileSize = 128
+
 type PieceInfo struct {
 	PieceNum    int32
 	RangeStart  uint64
 	RangeSize   int32
 	PieceMd5    string
 	PieceOffset uint64
-	PieceStyle  int8
+	PieceStyle  base.PieceStyle
 }