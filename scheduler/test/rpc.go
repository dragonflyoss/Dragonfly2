--- conflicted
+++ resolved
@@ -19,9 +19,9 @@
 import (
 	"context"
 	"d7y.io/dragonfly/v2/pkg/dfcodes"
+	"d7y.io/dragonfly/v2/pkg/idutils"
 	"d7y.io/dragonfly/v2/pkg/rpc/base"
 	"d7y.io/dragonfly/v2/pkg/rpc/scheduler"
-	"d7y.io/dragonfly/v2/pkg/util/types"
 	"d7y.io/dragonfly/v2/scheduler/mgr"
 	"math/rand"
 	"time"
@@ -148,11 +148,7 @@
 
 func (suite *SchedulerTestSuite) Test103ReportResult() {
 	ctx := context.TODO()
-<<<<<<< HEAD
 	taskId := idutils.GenerateTaskId("http://dragonfly.com/test1", "", nil)
-=======
-	taskId := types.GenerateTaskId("http://dragonfly.com/test1", "", nil, "")
->>>>>>> 64bab106
 	var result = &scheduler.PeerResult{
 		TaskId:         taskId,
 		PeerId:         "prc001",
@@ -178,11 +174,7 @@
 
 func (suite *SchedulerTestSuite) Test104LeaveTask() {
 	ctx := context.TODO()
-<<<<<<< HEAD
 	taskId := idutils.GenerateTaskId("http://dragonfly.com/test1", "", nil)
-=======
-	taskId := types.GenerateTaskId("http://dragonfly.com/test1", "", nil, "")
->>>>>>> 64bab106
 	var target = &scheduler.PeerTarget{
 		TaskId: taskId,
 		PeerId: "prc001",
