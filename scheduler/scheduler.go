--- conflicted
+++ resolved
@@ -435,16 +435,8 @@
 
 	// Stop network topology.
 	if s.networkTopology != nil {
-<<<<<<< HEAD
 		s.networkTopology.Stop()
 		logger.Info("network topology closed")
-=======
-		if err := s.networkTopology.Stop(); err != nil {
-			logger.Errorf("network topology failed to stop: %s", err.Error())
-		} else {
-			logger.Info("network topology closed")
-		}
->>>>>>> d7eac55f
 	}
 
 	// Stop GRPC server.
