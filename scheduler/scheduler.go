--- conflicted
+++ resolved
@@ -134,14 +134,6 @@
 	}()
 
 	// Serve Job
-<<<<<<< HEAD
-	//go func() {
-	//	if err := s.job.Serve(); err != nil {
-	//		logger.Fatalf("job start failed %v", err)
-	//	}
-	//	logger.Info("job start successfully")
-	//}()
-=======
 	if s.job != nil {
 		go func() {
 			if err := s.job.Serve(); err != nil {
@@ -150,7 +142,6 @@
 			logger.Info("job start successfully")
 		}()
 	}
->>>>>>> f73fc503
 
 	// Serve Keepalive
 	if s.managerClient != nil {
