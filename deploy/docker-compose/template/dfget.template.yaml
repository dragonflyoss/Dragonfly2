--- conflicted
+++ resolved
@@ -96,13 +96,9 @@
   # total download limit per second
   totalRateLimit: 1024Mi
   # per peer task download limit per second
-<<<<<<< HEAD
-  perPeerRateLimit: 100Mi
+  perPeerRateLimit: 512Mi
   # traffic shaper type
   trafficShaperType: sampling
-=======
-  perPeerRateLimit: 512Mi
->>>>>>> 5d5ea639
   # download piece timeout
   pieceDownloadTimeout: 30s
   # golang transport option
