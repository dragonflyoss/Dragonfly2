--- conflicted
+++ resolved
@@ -19,7 +19,6 @@
 import (
 	"fmt"
 	"os"
-	"path/filepath"
 	"reflect"
 	"time"
 
@@ -29,7 +28,6 @@
 	logger "d7y.io/dragonfly/v2/pkg/dflog"
 	"d7y.io/dragonfly/v2/pkg/dflog/logcore"
 	"d7y.io/dragonfly/v2/pkg/ratelimiter"
-	"d7y.io/dragonfly/v2/pkg/util/fileutils"
 	"d7y.io/dragonfly/v2/pkg/util/fileutils/fsize"
 	"d7y.io/dragonfly/v2/pkg/util/net/iputils"
 	"d7y.io/dragonfly/v2/pkg/util/stringutils"
@@ -42,12 +40,6 @@
 	"github.com/spf13/cobra"
 	"github.com/spf13/viper"
 	"gopkg.in/yaml.v3"
-<<<<<<< HEAD
-=======
-	"os"
-	"reflect"
-	"time"
->>>>>>> 8a6e9e2a
 )
 
 const (
@@ -86,17 +78,6 @@
 		if err := logcore.InitCdnSystem(cfg.Console); err != nil {
 			return errors.Wrapf(err, "init log fail")
 		}
-
-		// create home dir
-<<<<<<< HEAD
-		if err := fileutils.MkdirAll(cdnNodeViper.GetString("base.homeDir")); err != nil {
-			return fmt.Errorf("failed to create home dir %s: %v", cdnNodeViper.GetString("base.homeDir"), err)
-		}
-=======
-		//if err := fileutils.CreateDirectory(cdnNodeViper.GetString("base.homeDir")); err != nil {
-		//	return fmt.Errorf("failed to create home dir %s: %v", cdnNodeViper.GetString("base.homeDir"), err)
-		//}
->>>>>>> 8a6e9e2a
 
 		// set cdn node advertise ip
 		if stringutils.IsBlank(cfg.AdvertiseIP) {
