/*
 *     Copyright 2020 The Dragonfly Authors
 *
 * Licensed under the Apache License, Version 2.0 (the "License");
 * you may not use this file except in compliance with the License.
 * You may obtain a copy of the License at
 *
 *      http://www.apache.org/licenses/LICENSE-2.0
 *
 * Unless required by applicable law or agreed to in writing, software
 * distributed under the License is distributed on an "AS IS" BASIS,
 * WITHOUT WARRANTIES OR CONDITIONS OF ANY KIND, either express or implied.
 * See the License for the specific language governing permissions and
 * limitations under the License.
 */

package cmd

import (
	"os"

	"d7y.io/dragonfly/v2/cmd/dependency"
	logger "d7y.io/dragonfly/v2/internal/dflog"
	"d7y.io/dragonfly/v2/internal/dflog/logcore"
	"d7y.io/dragonfly/v2/scheduler"
	"d7y.io/dragonfly/v2/scheduler/config"
	"github.com/pkg/errors"
	"github.com/spf13/cobra"
	"gopkg.in/yaml.v3"
)

var (
	cfg *config.Config
)

// rootCmd represents the base command when called without any subcommands
var rootCmd = &cobra.Command{
<<<<<<< HEAD
	Use:   "scheduler",
	Short: "the scheduler of dragonfly",
	Long: `Scheduler is a long-running process which receives and manages download tasks from the client, notify the CDN to return to the source, 
generate and maintain a P2P network during the download process, and push suitable download nodes to the client`,
=======
	Use:               "scheduler",
	Short:             "the scheduler of dragonfly",
	Long:              `scheduler is a long-running process and is mainly responsible for deciding which peers transmit blocks to each other.`,
>>>>>>> 4be75cc4
	Args:              cobra.NoArgs,
	DisableAutoGenTag: true,
	SilenceUsage:      true,
	RunE: func(cmd *cobra.Command, args []string) error {
		// Initialize logger
		if err := logcore.InitScheduler(cfg.Console); err != nil {
			return errors.Wrap(err, "init scheduler logger")
		}

		// Validate config
		if err := cfg.Validate(); err != nil {
			return err
		}

		// Convert redis host config
		if err := cfg.Convert(); err != nil {
			return err
		}

		return runScheduler()
	},
}

// Execute adds all child commands to the root command and sets flags appropriately.
// This is called by main.main(). It only needs to happen once to the rootCmd.
func Execute() {
	if err := rootCmd.Execute(); err != nil {
		logger.Error(err)
		os.Exit(1)
	}
}

func init() {
	// Initialize default scheduler config
	cfg = config.New()
	// Initialize cobra
	dependency.InitCobra(rootCmd, true, cfg)
}

func runScheduler() error {
	// scheduler config values
	s, _ := yaml.Marshal(cfg)
	logger.Infof("scheduler configuration:\n%s", string(s))

	ff := dependency.InitMonitor(cfg.Verbose, cfg.PProfPort, cfg.Telemetry)
	defer ff()

	svr, err := scheduler.New(cfg)
	if err != nil {
		return err
	}

	dependency.SetupQuitSignalHandler(func() { svr.Stop() })
	return svr.Serve()
}<|MERGE_RESOLUTION|>--- conflicted
+++ resolved
@@ -35,16 +35,10 @@
 
 // rootCmd represents the base command when called without any subcommands
 var rootCmd = &cobra.Command{
-<<<<<<< HEAD
-	Use:   "scheduler",
-	Short: "the scheduler of dragonfly",
-	Long: `Scheduler is a long-running process which receives and manages download tasks from the client, notify the CDN to return to the source, 
-generate and maintain a P2P network during the download process, and push suitable download nodes to the client`,
-=======
 	Use:               "scheduler",
 	Short:             "the scheduler of dragonfly",
-	Long:              `scheduler is a long-running process and is mainly responsible for deciding which peers transmit blocks to each other.`,
->>>>>>> 4be75cc4
+	Long:              `Scheduler is a long-running process which receives and manages download tasks from the client, notify the CDN to return to the source, 
+generate and maintain a P2P network during the download process, and push suitable download nodes to the client`,
 	Args:              cobra.NoArgs,
 	DisableAutoGenTag: true,
 	SilenceUsage:      true,
